/**
 * Client-side Slash Commands System
 * 
 * This module handles client-side slash commands that execute immediately
 * without sending anything to the server. Commands are processed locally
 * and can interact with the project state through provided context.
 * 
 * NOTE: This file now re-exports from the modular commands/ directory
 * for backward compatibility while maintaining the new structure.
 */

<<<<<<< HEAD
import { createDefaultProject, createDefaultPage } from '../atoms';
import { generateKey, exportKey, encryptData, generateShareableKey } from './encryptionUtils';

/**
 * Helper function to perform JSON export directly
 */
async function performJSONExport(project: any, fileStorage: any): Promise<void> {
  if (!project) {
    throw new Error('No project to export');
  }

  try {
    // Get files from current storage to include in export
    const filesFromStorage = await fileStorage.getAllFiles();
    
    // Ensure the project has all required fields before export
    const completeProject = {
      ...project,
      // Ensure required fields are present
      id: project.id || `project-${Date.now()}`,
      name: project.name || 'Untitled Project',
      createdAt: project.createdAt || new Date().toISOString(),
      updatedAt: project.updatedAt || new Date().toISOString(),
      propertiesEnabled: project.propertiesEnabled ?? true,
      // Ensure composition has all required fields
      composition: project.composition ? {
        pages: project.composition.pages || [],
        fps: project.composition.fps || 30,
        width: project.composition.width || 1920,
        height: project.composition.height || 1080,
        audios: project.composition.audios || []
      } : {
        pages: [],
        fps: 30,
        width: 1920,
        height: 1080,
        audios: []
      },
      // Ensure appState exists
      appState: project.appState || {
        selectedElementId: null,
        selectedPageId: null,
        viewMode: 'edit' as const,
        zoomLevel: 1,
        showGrid: false,
        isLoading: false,
        error: null,
        history: { past: [], future: [] }
      },
      // Include files from IndexedDB in the exported JSON
      files: filesFromStorage,
      // Preserve metadata
      metadata: project.metadata || {}
    };

    // Create JSON blob
    const jsonData = JSON.stringify(completeProject, null, 2);
    const blob = new Blob([jsonData], { type: 'application/json' });
    
    // Create download link
    const url = URL.createObjectURL(blob);
    const link = document.createElement('a');
    link.href = url;
    link.download = `${completeProject.name}.json`;
    
    // Trigger download
    document.body.appendChild(link);
    link.click();
    document.body.removeChild(link);
    
    // Cleanup
    URL.revokeObjectURL(url);
  } catch (error) {
    console.error('Export failed:', error);
    throw new Error('Failed to export project');
  }
}

/**
 * Helper function to parse human-readable duration strings
 * Supports: ms (default), s (seconds), m (minutes)
 * Examples: "1000", "1.5s", "2m", "500ms"
 */
function parseDuration(durationStr: string): number | null {
  const trimmed = durationStr.trim();
  
  // If it's just a number, treat as milliseconds
  if (/^\d+(\.\d+)?$/.test(trimmed)) {
    const ms = parseFloat(trimmed);
    return ms >= 0 ? ms : null;
  }
  
  // Parse with unit suffix
  const match = trimmed.match(/^(\d+(?:\.\d+)?)(ms|s|m)$/i);
  if (!match) {
    return null;
  }
  
  const value = parseFloat(match[1]);
  const unit = match[2].toLowerCase();
  
  if (value <= 0) {
    return null;
  }
  
  switch (unit) {
    case 'ms':
      return value;
    case 's':
      return value * 1000;
    case 'm':
      return value * 60 * 1000;
    default:
      return null;
  }
}

/**
 * Helper function to perform direct sharing
 */
async function performDirectShare(project: any, onShare: any): Promise<string> {
  if (!project) {
    throw new Error('No project to share');
  }

  if (!onShare) {
    throw new Error('Share functionality not available');
  }

  try {
    // Generate encryption key
    const key = await generateKey();
    const keyBase64 = await exportKey(key);
    const shareableKey = generateShareableKey(keyBase64);

    // Prepare project data for sharing (include files in encrypted data)
    const projectToShare = {
      ...project,
      // Include files in encrypted data for full project sharing
      files: project.files || [],
      appState: {
        selectedElementId: null,
        selectedPageId: project.composition?.pages?.[0]?.id || null,
        viewMode: 'view' as const,
        zoomLevel: 1,
        showGrid: false,
        isLoading: false,
        error: null,
        history: { past: [], future: [] }
      }
    };

    // Encrypt the project data
    const projectJson = JSON.stringify(projectToShare);
    const { encrypted, iv } = await encryptData(projectJson, key);

    // Combine encrypted data and IV
    const encryptedPayload = JSON.stringify({ encrypted, iv });

    // Call backend API to upload to S3 and get share ID
    const shareResponse = await onShare({
      encryptedData: encryptedPayload,
      projectName: project.name || 'Untitled Project'
    });

    const { shareId } = shareResponse;

    // Generate and return the shareable link
    const shareableLink = `${window.location.origin}/shared/${shareId}#key=${shareableKey}`;
    return shareableLink;
  } catch (error) {
    console.error('Share failed:', error);
    throw new Error(error instanceof Error ? error.message : 'Failed to share project');
  }
}

export interface SlashCommandContext {
  project: any;
  updateProject: (project: any) => void;
  addMessage: (content: string) => void;
  clearAllFiles?: () => Promise<void>;
  setChatMessages?: (messages: any[]) => void;
  setSelectedPage?: (page: any) => void;
  setSelectedElement?: (element: any) => void;
  setIsSharedProject?: (isShared: boolean) => void;
  setShowImportDialog?: (show: boolean) => void;
  setShowExportDialog?: (show: boolean) => void;
  setExportFormat?: (format: 'json' | 'mp4' | 'webm') => void;
  triggerExport?: () => void;
  fileStorage?: any;
  setShowShareDialog?: (show: boolean) => void;
  onShare?: (args: { encryptedData: string; projectName: string }) => Promise<{ shareId: string }>;
  args?: string[];
}

export interface SlashCommandResult {
  success: boolean;
  message: string;
  handled: boolean;
}

export interface SlashCommand {
  name: string;
  description: string;
  usage: string;
  requiresConfirmation: boolean;
  confirmationMessage?: string;
  execute: (context: SlashCommandContext) => Promise<SlashCommandResult>;
}

/**
 * Reset project command - equivalent to clicking "Reset Project"
 */
const resetCommand: SlashCommand = {
  name: 'reset',
  description: 'Reset the project to its default state, clearing all files and chat history',
  usage: '/reset',
  requiresConfirmation: true,
  confirmationMessage: 'Are you sure you want to reset the project? All unsaved changes and files will be lost.',
  execute: async (context: SlashCommandContext): Promise<SlashCommandResult> => {
    try {
      // Clear all files from current storage (only for local projects)
      if (context.clearAllFiles) {
        await context.clearAllFiles();
      }
      
      // Create a new project with default settings
      const newProject = createDefaultProject('Untitled Project');
      
      // Keep the current project ID if available
      if (context.project?.id) {
        newProject.id = context.project.id;
      }
      
      // Reset to local project mode
      if (context.setIsSharedProject) {
        context.setIsSharedProject(false);
      }
      
      // Reset the project
      context.updateProject(newProject);
      
      // Update selected page to the first page of the new project
      if (context.setSelectedPage && newProject.composition.pages.length > 0) {
        context.setSelectedPage(newProject.composition.pages[0]);
      }
      
      // Clear selected element
      if (context.setSelectedElement) {
        context.setSelectedElement(null);
      }
      
      // Clear chat history and reset to welcome message
      if (context.setChatMessages) {
        context.setChatMessages([
          {
            id: 1,
            role: 'assistant',
            content: 'Welcome to Vibe Video Cut! I\'m your AI assistant. How can I help you create amazing videos today?',
            timestamp: new Date().toISOString()
          }
        ]);
      }
      
      return {
        success: true,
        message: '',
        handled: true
      };
    } catch (error) {
      console.error('Failed to reset project:', error);
      return {
        success: false,
        message: '❌ **Reset Failed**\n\nFailed to reset project. Please try again or use the Reset Project button in the menu.',
        handled: true
      };
    }
  }
};

/**
 * Import project command - opens the ImportDialog
 */
const importCommand: SlashCommand = {
  name: 'import',
  description: 'Open the import dialog to import a project from JSON file',
  usage: '/import',
  requiresConfirmation: false,
  execute: async (context: SlashCommandContext): Promise<SlashCommandResult> => {
    try {
      if (context.setShowImportDialog) {
        context.setShowImportDialog(true);
        return {
          success: true,
          message: '',
          handled: true
        };
      } else {
        return {
          success: false,
          message: '❌ **Import Unavailable**\n\nImport functionality is not available in this context.',
          handled: true
        };
      }
    } catch (error) {
      console.error('Failed to open import dialog:', error);
      return {
        success: false,
        message: '❌ **Import Failed**\n\nFailed to open import dialog. Please try using the Import button in the menu.',
        handled: true
      };
    }
  }
};

/**
 * Export project command - opens ExportDialog or performs direct export
 * Supports format options: --format/-f (json|mp4|webm)
 * Supports auto-export: --yes/-y (skip dialog, export directly)
 */
const exportCommand: SlashCommand = {
  name: 'export',
  description: 'Export project as JSON, MP4, or WebM. Supports --format/-f and --yes/-y options',
  usage: '/export [--format json|mp4|webm] [--yes]',
  requiresConfirmation: false,
  execute: async (context: SlashCommandContext): Promise<SlashCommandResult> => {
    try {
      // Default format is json
      let format: 'json' | 'mp4' | 'webm' = 'json';
      let autoExport = false;
      
      // Parse command arguments
      const args = context.args || [];
      
      for (let i = 0; i < args.length; i++) {
        const arg = args[i];
        
        // Handle format options
        if ((arg === '--format' || arg === '-f') && i + 1 < args.length) {
          const formatValue = args[i + 1].toLowerCase();
          if (formatValue === 'json' || formatValue === 'mp4' || formatValue === 'webm') {
            format = formatValue;
          } else {
            return {
              success: false,
              message: `❌ **Invalid Format**\n\nUnsupported format '${formatValue}'. Supported formats: json, mp4, webm`,
              handled: true
            };
          }
          i++; // Skip the format value
        }
        // Handle auto-export options
        else if (arg === '--yes' || arg === '-y') {
          autoExport = true;
        }
        // Handle unknown options
        else if (arg.startsWith('-')) {
          return {
            success: false,
            message: `❌ **Unknown Option**\n\nUnknown option '${arg}'. Usage: /export [--format json|mp4|webm] [--yes]`,
            handled: true
          };
        }
      }
      
      // If auto-export is requested
      if (autoExport) {
        if (format === 'json') {
          // Perform direct JSON export
          if (!context.fileStorage) {
            return {
              success: false,
              message: '❌ **Export Failed**\n\nFile storage not available for direct export.',
              handled: true
            };
          }
          
          try {
            await performJSONExport(context.project, context.fileStorage);
            return {
              success: true,
              message: `✅ **Export Complete**\n\nProject exported as ${format.toUpperCase()} file and downloaded successfully.`,
              handled: true
            };
          } catch (error) {
            return {
              success: false,
              message: `❌ **Export Failed**\n\n${error instanceof Error ? error.message : 'Failed to export project'}`,
              handled: true
            };
          }
        } else {
          // Video formats not supported for direct export yet
          return {
            success: false,
            message: `❌ **Format Not Supported**\n\n${format.toUpperCase()} direct export is not yet supported. Use \`/export --format ${format}\` to open the export dialog with this format pre-selected.`,
            handled: true
          };
        }
      }
      
      // Open export dialog with pre-selected format
      if (context.setShowExportDialog) {
        // Set the format if provided
        if (context.setExportFormat) {
          context.setExportFormat(format);
        }
        
        context.setShowExportDialog(true);
        
        // Show message only if format was specified
        if (format !== 'json' || args.length > 0) {
          return {
            success: true,
            message: `📤 **Export Dialog Opened**\n\n${format.toUpperCase()} format pre-selected in export dialog.`,
            handled: true
          };
        } else {
          return {
            success: true,
            message: '',
            handled: true
          };
        }
      } else {
        return {
          success: false,
          message: '❌ **Export Unavailable**\n\nExport functionality is not available in this context.',
          handled: true
        };
      }
    } catch (error) {
      console.error('Failed to handle export command:', error);
      return {
        success: false,
        message: '❌ **Export Failed**\n\nFailed to open export dialog. Please try using the Export button in the menu.',
        handled: true
      };
    }
  }
};

/**
 * Share project command - opens ShareDialog or performs direct sharing
 * Supports auto-share: --yes/-y (skip dialog, share directly and return URL)
 */
const shareCommand: SlashCommand = {
  name: 'share',
  description: 'Share project with a secure link. Supports --yes/-y for direct sharing',
  usage: '/share [--yes]',
  requiresConfirmation: false,
  execute: async (context: SlashCommandContext): Promise<SlashCommandResult> => {
    try {
      let autoShare = false;
      
      // Parse command arguments
      const args = context.args || [];
      
      for (const arg of args) {
        // Handle auto-share options
        if (arg === '--yes' || arg === '-y') {
          autoShare = true;
        }
        // Handle unknown options
        else if (arg.startsWith('-')) {
          return {
            success: false,
            message: `❌ **Unknown Option**\n\nUnknown option '${arg}'. Usage: /share [--yes]`,
            handled: true
          };
        }
      }
      
      // If auto-share is requested
      if (autoShare) {
        if (!context.onShare) {
          return {
            success: false,
            message: '❌ **Share Unavailable**\n\nShare functionality is not available in this context.',
            handled: true
          };
        }
        
        try {
          const shareableLink = await performDirectShare(context.project, context.onShare);
          return {
            success: true,
            message: `🔗 **Project Shared Successfully**\n\nYour project has been shared with end-to-end encryption. Here's your secure shareable link:\n\n${shareableLink}\n\nAnyone with this link can view your project. The encryption key is embedded in the URL fragment for security.`,
            handled: true
          };
        } catch (error) {
          return {
            success: false,
            message: `❌ **Share Failed**\n\n${error instanceof Error ? error.message : 'Failed to share project'}`,
            handled: true
          };
        }
      }
      
      // Open share dialog
      if (context.setShowShareDialog) {
        context.setShowShareDialog(true);
        return {
          success: true,
          message: '',
          handled: true
        };
      } else {
        return {
          success: false,
          message: '❌ **Share Unavailable**\n\nShare functionality is not available in this context.',
          handled: true
        };
      }
    } catch (error) {
      console.error('Failed to handle share command:', error);
      return {
        success: false,
        message: '❌ **Share Failed**\n\nFailed to open share dialog. Please try using the Share button in the menu.',
        handled: true
      };
    }
  }
};

/**
 * Add new page command - adds blank pages after the selected page
 * Supports --num option to add multiple pages at once
 */
const newPageCommand: SlashCommand = {
  name: 'new-page',
  description: 'Add blank page(s) after the selected page. Supports --num/-n option to add multiple pages',
  usage: '/new-page [--num|-n n]',
  requiresConfirmation: false,
  execute: async (context: SlashCommandContext): Promise<SlashCommandResult> => {
    try {
      if (!context.project) {
        return {
          success: false,
          message: '❌ **No Project**\n\nNo project is currently loaded. Please create or load a project first.',
          handled: true
        };
      }

      let numPages = 1;
      
      // Parse command arguments
      const args = context.args || [];
      
      for (let i = 0; i < args.length; i++) {
        const arg = args[i];
        
        // Handle --num option
        if ((arg === '--num' || arg === '-n') && i + 1 < args.length) {
          const numValue = parseInt(args[i + 1], 10);
          if (isNaN(numValue) || numValue < 1 || numValue > 20) {
            return {
              success: false,
              message: `❌ **Invalid Number**\n\nNumber of pages must be between 1 and 20. Got '${args[i + 1]}'`,
              handled: true
            };
          }
          numPages = numValue;
          i++; // Skip the number value
        }
        // Handle unknown options
        else if (arg.startsWith('-')) {
          return {
            success: false,
            message: `❌ **Unknown Option**\n\nUnknown option '${arg}'. Usage: /new-page [--num n]`,
            handled: true
          };
        }
      }

      try {
        const updatedProject = { ...context.project };
        
        // Ensure we have pages array
        if (!updatedProject.composition?.pages) {
          updatedProject.composition = {
            ...updatedProject.composition,
            pages: []
          };
        }

        // Find current selected page index
        let insertIndex = 0;
        const selectedPageId = updatedProject.appState?.selectedPageId;
        
        if (selectedPageId && updatedProject.composition.pages.length > 0) {
          const selectedPageIndex = updatedProject.composition.pages.findIndex(
            (page: any) => page.id === selectedPageId
          );
          insertIndex = selectedPageIndex >= 0 ? selectedPageIndex + 1 : updatedProject.composition.pages.length;
        } else {
          // If no page selected, insert after first page (index 1) or at beginning if no pages
          insertIndex = updatedProject.composition.pages.length > 0 ? 1 : 0;
        }

        // Create new pages with sequential naming based on current total
        const newPages: any[] = [];
        const currentTotalPages = updatedProject.composition.pages.length;
        
        // Get existing page IDs to avoid conflicts
        const existingIds = new Set(updatedProject.composition.pages.map((page: any) => page.id));
        
        for (let i = 0; i < numPages; i++) {
          const pageNumber = currentTotalPages + i + 1;
          let newPage = createDefaultPage();
          
          // Set the page name
          newPage.name = `Page ${pageNumber}`;
          
          // Ensure unique ID by regenerating if conflict exists
          while (existingIds.has(newPage.id)) {
            newPage = createDefaultPage();
            newPage.name = `Page ${pageNumber}`;
          }
          
          // Add the new ID to our tracking set
          existingIds.add(newPage.id);
          newPages.push(newPage);
        }

        // Insert new pages at the calculated position
        updatedProject.composition.pages.splice(insertIndex, 0, ...newPages);

        // Update the project
        context.updateProject(updatedProject);

        // Select the first newly created page
        if (context.setSelectedPage && newPages.length > 0) {
          context.setSelectedPage(newPages[0]);
        }

        const pagesText = numPages === 1 ? 'page' : 'pages';
        const insertPosition = insertIndex === 0 ? 'at the beginning' : `after page ${insertIndex}`;
        
        return {
          success: true,
          message: `✅ **${numPages} New ${pagesText.charAt(0).toUpperCase() + pagesText.slice(1)} Added**\n\n${numPages} blank ${pagesText} ${numPages === 1 ? 'has' : 'have'} been added ${insertPosition}. The first new page is now selected.`,
          handled: true
        };
      } catch (error) {
        console.error('Failed to add new page:', error);
        return {
          success: false,
          message: '❌ **Add Page Failed**\n\nFailed to add new page. Please try again.',
          handled: true
        };
      }
    } catch (error) {
      console.error('Failed to handle new-page command:', error);
      return {
        success: false,
        message: '❌ **Command Failed**\n\nFailed to process new-page command. Please try again.',
        handled: true
      };
    }
  }
};

/**
 * Delete page command - removes selected page and optionally additional pages
 * Supports --num option to delete multiple consecutive pages
 */
const delPageCommand: SlashCommand = {
  name: 'del-page',
  description: 'Delete the selected page and optionally additional pages after it. Supports --num/-n option',
  usage: '/del-page [--num|-n n]',
  requiresConfirmation: true,
  confirmationMessage: 'Are you sure you want to delete the selected page(s)? This action cannot be undone.',
  execute: async (context: SlashCommandContext): Promise<SlashCommandResult> => {
    try {
      if (!context.project) {
        return {
          success: false,
          message: '❌ **No Project**\n\nNo project is currently loaded. Please create or load a project first.',
          handled: true
        };
      }

      if (!context.project.composition?.pages || context.project.composition.pages.length === 0) {
        return {
          success: false,
          message: '❌ **No Pages**\n\nThere are no pages to delete in this project.',
          handled: true
        };
      }

      let numPages = 1;
      
      // Parse command arguments
      const args = context.args || [];
      
      for (let i = 0; i < args.length; i++) {
        const arg = args[i];
        
        // Handle --num option
        if ((arg === '--num' || arg === '-n') && i + 1 < args.length) {
          const numValue = parseInt(args[i + 1], 10);
          if (isNaN(numValue) || numValue < 1 || numValue > 50) {
            return {
              success: false,
              message: `❌ **Invalid Number**\n\nNumber of pages to delete must be between 1 and 50. Got '${args[i + 1]}'`,
              handled: true
            };
          }
          numPages = numValue;
          i++; // Skip the number value
        }
        // Handle unknown options
        else if (arg.startsWith('-')) {
          return {
            success: false,
            message: `❌ **Unknown Option**\n\nUnknown option '${arg}'. Usage: /del-page [--num|-n n]`,
            handled: true
          };
        }
      }

      try {
        const updatedProject = { ...context.project };
        const pages = [...updatedProject.composition.pages];
        
        // Find selected page index
        const selectedPageId = updatedProject.appState?.selectedPageId;
        let selectedPageIndex = -1;
        
        if (selectedPageId) {
          selectedPageIndex = pages.findIndex((page: any) => page.id === selectedPageId);
        }
        
        // If no page selected or not found, default to first page
        if (selectedPageIndex === -1) {
          if (pages.length === 0) {
            return {
              success: false,
              message: '❌ **No Pages**\n\nThere are no pages to delete in this project.',
              handled: true
            };
          }
          selectedPageIndex = 0;
        }

        // Calculate how many pages we can actually delete
        const availablePages = pages.length - selectedPageIndex;
        const pagesToDelete = Math.min(numPages, availablePages);
        
        if (pagesToDelete === pages.length) {
          return {
            success: false,
            message: '❌ **Cannot Delete All Pages**\n\nYou cannot delete all pages from the project. At least one page must remain.',
            handled: true
          };
        }

        // Get names of pages being deleted for the success message
        const deletedPageNames = pages.slice(selectedPageIndex, selectedPageIndex + pagesToDelete)
          .map((page: any) => page.name);

        // Remove the pages
        pages.splice(selectedPageIndex, pagesToDelete);
        updatedProject.composition.pages = pages;

        // Update selected page to a valid one
        let newSelectedPage: any = null;
        if (pages.length > 0) {
          // Select the page at the same index, or the last page if index is out of bounds
          const newSelectedIndex = Math.min(selectedPageIndex, pages.length - 1);
          newSelectedPage = pages[newSelectedIndex];
          
          // Update app state
          if (updatedProject.appState && newSelectedPage) {
            updatedProject.appState.selectedPageId = newSelectedPage.id;
          }
        } else {
          // Clear selection if no pages left (though this shouldn't happen due to our check above)
          if (updatedProject.appState) {
            updatedProject.appState.selectedPageId = null;
          }
        }

        // Update the project
        context.updateProject(updatedProject);

        // Select the new page
        if (context.setSelectedPage && newSelectedPage) {
          context.setSelectedPage(newSelectedPage);
        }

        const pagesText = pagesToDelete === 1 ? 'page' : 'pages';
        const pagesList = deletedPageNames.length <= 3 
          ? deletedPageNames.join(', ') 
          : `${deletedPageNames.slice(0, 2).join(', ')} and ${deletedPageNames.length - 2} more`;
        
        return {
          success: true,
          message: `✅ **${pagesToDelete} ${pagesText.charAt(0).toUpperCase() + pagesText.slice(1)} Deleted**\n\nDeleted ${pagesText}: ${pagesList}. ${newSelectedPage ? `"${newSelectedPage.name}" is now selected.` : ''}`,
          handled: true
        };
      } catch (error) {
        console.error('Failed to delete page:', error);
        return {
          success: false,
          message: '❌ **Delete Failed**\n\nFailed to delete page(s). Please try again.',
          handled: true
        };
      }
    } catch (error) {
      console.error('Failed to handle del-page command:', error);
      return {
        success: false,
        message: '❌ **Command Failed**\n\nFailed to process del-page command. Please try again.',
        handled: true
      };
    }
  }
};

/**
 * Timeline zoom command - sets timeline zoom to specified percentage
 * Supports percentage parameter (e.g., /zoom-tl 50%)
 */
const zoomTimelineCommand: SlashCommand = {
  name: 'zoom-tl',
  description: 'Set timeline zoom level to specified percentage',
  usage: '/zoom-tl <percentage>',
  requiresConfirmation: false,
  execute: async (context: SlashCommandContext): Promise<SlashCommandResult> => {
    try {
      if (!context.project) {
        return {
          success: false,
          message: '❌ **No Project**\n\nNo project is currently loaded. Please create or load a project first.',
          handled: true
        };
      }

      const args = context.args || [];
      
      if (args.length === 0) {
        return {
          success: false,
          message: '❌ **Missing Parameter**\n\nPlease specify a zoom percentage. Usage: `/zoom-tl <percentage>`\n\nExample: `/zoom-tl 50%` or `/zoom-tl 150`',
          handled: true
        };
      }

      // Parse percentage parameter
      let percentageStr = args[0];
      let percentage: number;

      // Handle both "50%" and "50" formats
      if (percentageStr.endsWith('%')) {
        percentage = parseFloat(percentageStr.slice(0, -1));
      } else {
        percentage = parseFloat(percentageStr);
      }

      // Validate percentage
      if (isNaN(percentage) || percentage <= 0) {
        return {
          success: false,
          message: `❌ **Invalid Percentage**\n\nInvalid percentage value '${args[0]}'. Please provide a positive number.\n\nExample: \`/zoom-tl 50%\` or \`/zoom-tl 150\``,
          handled: true
        };
      }

      // Clamp percentage to reasonable bounds (10% to 1000%)
      const clampedPercentage = Math.max(10, Math.min(1000, percentage));
      const zoomLevel = clampedPercentage / 100;

      // Update project with new zoom level
      const updatedProject = {
        ...context.project,
        appState: {
          ...context.project.appState,
          zoomLevel: zoomLevel
        }
      };

      context.updateProject(updatedProject);

      // Show success message
      const actualPercentage = Math.round(clampedPercentage);
      let message = `🔍 **Timeline Zoom Updated**\n\nTimeline zoom set to ${actualPercentage}%.`;
      
      if (clampedPercentage !== percentage) {
        message += `\n\n⚠️ *Zoom level was clamped from ${percentage}% to ${actualPercentage}% (valid range: 10%-1000%)*`;
      }

      return {
        success: true,
        message,
        handled: true
      };
    } catch (error) {
      console.error('Failed to set timeline zoom:', error);
      return {
        success: false,
        message: '❌ **Zoom Failed**\n\nFailed to set timeline zoom level. Please try again.',
        handled: true
      };
    }
  }
};

/**
 * Set page properties command with support for all Page object properties
 * Supports --id, --name, --duration, --background-color, --after, --before options
 */
const setPageCommand: SlashCommand = {
  name: 'set-page',
  description: 'Set page properties including id, name, duration (supports human-readable formats), background color, and position',
  usage: '/set-page [--id|-i id] [--name|-n name] [--duration|-d duration] [--background-color|-bg color] [--after|-a id|n] [--before|-b id|n]',
  requiresConfirmation: false,
  execute: async (context: SlashCommandContext): Promise<SlashCommandResult> => {
    try {
      if (!context.project || !context.project.composition) {
        return {
          success: false,
          message: '❌ **No Project**\n\nNo project is currently loaded. Please create or load a project first.',
          handled: true
        };
      }

      const args = context.args || [];
      
      if (args.length === 0) {
        return {
          success: false,
          message: '❌ **Missing Parameters**\n\nPlease specify at least one option to set.\n\nUsage: `/set-page [--id|-i id] [--name|-n name] [--duration|-d duration] [--background-color|-bg color] [--after|-a id|n] [--before|-b id|n]`\n\nExamples:\n• `/set-page --name "New Title" --duration 3s`\n• `/set-page --duration 1.5m --background-color "#ff0000"`\n• `/set-page --after 1 --name "Moved Page"`',
          handled: true
        };
      }

      // Parse arguments
      const options: {
        id?: string;
        name?: string;
        duration?: number;
        backgroundColor?: string;
        after?: string;
        before?: string;
        targetPageId?: string;
      } = {};

      let targetPageId: string | null = null;
      
      for (let i = 0; i < args.length; i++) {
        const arg = args[i];
        const nextArg = args[i + 1];

        switch (arg) {
          case '--id':
          case '-i':
            if (!nextArg) {
              return {
                success: false,
                message: '❌ **Missing Value**\n\nOption `--id` requires a value.\n\nExample: `--id "page-123"`',
                handled: true
              };
            }
            options.id = nextArg;
            i++; // Skip next arg
            break;

          case '--name':
          case '-n':
            if (!nextArg) {
              return {
                success: false,
                message: '❌ **Missing Value**\n\nOption `--name` requires a value.\n\nExample: `--name "Page Title"`',
                handled: true
              };
            }
            options.name = nextArg;
            i++; // Skip next arg
            break;

          case '--duration':
          case '-d':
            if (!nextArg) {
              return {
                success: false,
                message: '❌ **Missing Value**\n\nOption `--duration` requires a value.\n\nExamples:\n• `--duration 5000` (5000ms)\n• `--duration 5s` (5 seconds)\n• `--duration 1.5m` (1.5 minutes)',
                handled: true
              };
            }
            const duration = parseDuration(nextArg);
            if (duration === null || duration <= 0) {
              return {
                success: false,
                message: `❌ **Invalid Duration**\n\nInvalid duration format: '${nextArg}'\n\nSupported formats:\n• Milliseconds: \`5000\` or \`5000ms\`\n• Seconds: \`5s\` or \`1.5s\`\n• Minutes: \`2m\` or \`1.5m\``,
                handled: true
              };
            }
            options.duration = duration;
            i++; // Skip next arg
            break;

          case '--background-color':
          case '-bg':
            if (!nextArg) {
              return {
                success: false,
                message: '❌ **Missing Value**\n\nOption `--background-color` requires a color value.\n\nExample: `--background-color "#ff0000"` or `--background-color "red"`',
                handled: true
              };
            }
            // Basic color validation (hex, rgb, or CSS color names)
            const colorRegex = /^(#[0-9a-fA-F]{3,8}|rgb\(.*\)|rgba\(.*\)|[a-zA-Z]+)$/;
            if (!colorRegex.test(nextArg)) {
              return {
                success: false,
                message: `❌ **Invalid Color**\n\nInvalid color format: '${nextArg}'\n\nSupported formats:\n• Hex: \`#ff0000\`, \`#f00\`\n• RGB: \`rgb(255,0,0)\`\n• CSS names: \`red\`, \`blue\`, \`white\``,
                handled: true
              };
            }
            options.backgroundColor = nextArg;
            i++; // Skip next arg
            break;

          case '--after':
          case '-a':
            if (!nextArg) {
              return {
                success: false,
                message: '❌ **Missing Value**\n\nOption `--after` requires a page ID or relative position.\n\nExample: `--after "page-123"` or `--after 2`',
                handled: true
              };
            }
            options.after = nextArg;
            i++; // Skip next arg
            break;

          case '--before':
          case '-b':
            if (!nextArg) {
              return {
                success: false,
                message: '❌ **Missing Value**\n\nOption `--before` requires a page ID or relative position.\n\nExample: `--before "page-123"` or `--before 1`',
                handled: true
              };
            }
            options.before = nextArg;
            i++; // Skip next arg
            break;

          default:
            // First non-option argument is treated as target page ID
            if (!arg.startsWith('-') && !targetPageId) {
              targetPageId = arg;
            } else {
              return {
                success: false,
                message: `❌ **Unknown Option**\n\nUnknown option: '${arg}'\n\nAvailable options: \`--id\`, \`--name\`, \`--duration\`, \`--background-color\`, \`--after\`, \`--before\``,
                handled: true
              };
            }
            break;
        }
      }

      const pages = [...context.project.composition.pages];
      let targetPageIndex = -1;

      // Find target page (current page if not specified)
      if (targetPageId) {
        targetPageIndex = pages.findIndex(p => p.id === targetPageId);
        if (targetPageIndex === -1) {
          return {
            success: false,
            message: `❌ **Page Not Found**\n\nPage with ID '${targetPageId}' not found.\n\nAvailable pages: ${pages.map(p => `"${p.id}"`).join(', ')}`,
            handled: true
          };
        }
      } else {
        // Use currently selected page or first page
        const selectedPageId = context.project.appState?.selectedPageId;
        if (selectedPageId) {
          targetPageIndex = pages.findIndex(p => p.id === selectedPageId);
        }
        if (targetPageIndex === -1) {
          targetPageIndex = 0; // Default to first page
        }
      }

      if (targetPageIndex === -1 || !pages[targetPageIndex]) {
        return {
          success: false,
          message: '❌ **No Target Page**\n\nNo page found to modify. Ensure the project has at least one page.',
          handled: true
        };
      }

      const targetPage = { ...pages[targetPageIndex] };
      const originalPage = { ...targetPage };
      let changes: string[] = [];

      // Apply property changes
      if (options.id !== undefined) {
        // Check ID uniqueness
        if (options.id !== targetPage.id && pages.some(p => p.id === options.id)) {
          return {
            success: false,
            message: `❌ **Duplicate ID**\n\nPage ID '${options.id}' already exists. Page IDs must be unique.\n\nExisting IDs: ${pages.map(p => `"${p.id}"`).join(', ')}`,
            handled: true
          };
        }
        targetPage.id = options.id;
        changes.push(`ID: "${originalPage.id}" → "${options.id}"`);
      }

      if (options.name !== undefined) {
        targetPage.name = options.name;
        changes.push(`Name: "${originalPage.name}" → "${options.name}"`);
      }

      if (options.duration !== undefined) {
        targetPage.duration = options.duration;
        const formatDuration = (ms: number): string => {
          if (ms >= 60000 && ms % 60000 === 0) {
            return `${ms / 60000}m`;
          } else if (ms >= 1000 && ms % 1000 === 0) {
            return `${ms / 1000}s`;
          }
          return `${ms}ms`;
        };
        changes.push(`Duration: ${formatDuration(originalPage.duration)} → ${formatDuration(options.duration)}`);
      }

      if (options.backgroundColor !== undefined) {
        targetPage.backgroundColor = options.backgroundColor;
        changes.push(`Background: "${originalPage.backgroundColor || 'default'}" → "${options.backgroundColor}"`);
      }

      // Handle positioning
      let newPageIndex = targetPageIndex;
      if (options.after !== undefined || options.before !== undefined) {
        const positionArg = options.after || options.before;
        const isAfter = options.after !== undefined;

        if (!positionArg) {
          return {
            success: false,
            message: '❌ **Missing Position Value**\n\nPosition argument is required for --after or --before options.',
            handled: true
          };
        }

        // Check if it's a numeric relative position
        const numericValue = parseInt(positionArg, 10);
        if (!isNaN(numericValue) && /^\d+$/.test(positionArg)) {
          // For --after: move numericValue positions forward
          // For --before: move numericValue positions backward  
          const offset = isAfter ? numericValue : -numericValue;
          newPageIndex = Math.max(0, Math.min(pages.length - 1, targetPageIndex + offset));
        } else {
          // Try to find page by ID
          const refPageIndex = pages.findIndex(p => p.id === positionArg);
          if (refPageIndex === -1) {
            return {
              success: false,
              message: `❌ **Reference Page Not Found**\n\nPage with ID '${positionArg}' not found for positioning.\n\nAvailable pages: ${pages.map(p => `"${p.id}"`).join(', ')}`,
              handled: true
            };
          }
          newPageIndex = isAfter ? refPageIndex + 1 : refPageIndex;
          newPageIndex = Math.max(0, Math.min(pages.length - 1, newPageIndex));
        }

        if (newPageIndex !== targetPageIndex) {
          changes.push(`Position: ${targetPageIndex + 1} → ${newPageIndex + 1}`);
        }
      }

      // Apply changes
      pages[targetPageIndex] = targetPage;

      // Handle repositioning
      if (newPageIndex !== targetPageIndex) {
        // Remove from old position
        const [pageToMove] = pages.splice(targetPageIndex, 1);
        // Insert at new position
        pages.splice(newPageIndex, 0, pageToMove);
      }

      // Update project
      const updatedProject = {
        ...context.project,
        composition: {
          ...context.project.composition,
          pages: pages
        }
      };

      context.updateProject(updatedProject);

      // Generate success message
      const changesText = changes.length > 0 ? changes.join('\n• ') : 'No changes made';
      
      return {
        success: true,
        message: `✅ **Page Updated**\n\nPage "${targetPage.name}" has been updated:\n\n• ${changesText}`,
        handled: true
      };

    } catch (error) {
      console.error('Failed to set page properties:', error);
      return {
        success: false,
        message: '❌ **Set Page Failed**\n\nFailed to update page properties. Please try again.',
        handled: true
      };
    }
  }
};

/**
 * Create a new text element command
 * Supports --text, --font-size, --color, --font-family, --font-weight, --text-align, --left, --top, --width options
 * Height is automatically determined by fontSize and text content
 */
const newTextCommand: SlashCommand = {
  name: 'new-text',
  description: 'Add a new text element to the selected page',
  usage: '/new-text [--text|-t "text"] [--font-size|-fs size] [--color|-c color] [--font-family|-ff family] [--font-weight|-fw weight] [--text-align|-ta align] [--left|-l x] [--top|-tp y] [--width|-w width]',
  requiresConfirmation: false,
  execute: async (context: SlashCommandContext): Promise<SlashCommandResult> => {
    try {
      if (!context.project || !context.project.composition) {
        return {
          success: false,
          message: '❌ **No Project**\n\nNo project is currently loaded. Please create or load a project first.',
          handled: true
        };
      }

      const args = context.args || [];
      
      // Default text element properties
      const elementData: any = {
        type: 'text',
        text: 'New Text',
        left: 100,
        top: 100,
        width: 200,
        fontSize: 32,
        color: '#000000',
        fontFamily: 'Arial, sans-serif',
        fontWeight: 'normal',
        textAlign: 'left'
      };

      // Parse arguments
      for (let i = 0; i < args.length; i++) {
        const arg = args[i];
        const nextArg = args[i + 1];

        switch (arg) {
          case '--text':
          case '-t':
            if (!nextArg) {
              return {
                success: false,
                message: '❌ **Missing Value**\n\nOption `--text` requires a value.\n\nExample: `--text "Hello World"`',
                handled: true
              };
            }
            elementData.text = nextArg;
            i++; // Skip next arg
            break;

          case '--font-size':
          case '-fs':
            if (!nextArg) {
              return {
                success: false,
                message: '❌ **Missing Value**\n\nOption `--font-size` requires a value.\n\nExample: `--font-size 24`',
                handled: true
              };
            }
            const fontSize = parseInt(nextArg, 10);
            if (isNaN(fontSize) || fontSize <= 0) {
              return {
                success: false,
                message: `❌ **Invalid Font Size**\n\nFont size must be a positive number. Got '${nextArg}'`,
                handled: true
              };
            }
            elementData.fontSize = fontSize;
            i++; // Skip next arg
            break;

          case '--color':
          case '-c':
            if (!nextArg) {
              return {
                success: false,
                message: '❌ **Missing Value**\n\nOption `--color` requires a value.\n\nExamples: `--color "#ff0000"`, `--color "red"`, `--color "rgb(255,0,0)"`',
                handled: true
              };
            }
            elementData.color = nextArg;
            i++; // Skip next arg
            break;

          case '--font-family':
          case '-ff':
            if (!nextArg) {
              return {
                success: false,
                message: '❌ **Missing Value**\n\nOption `--font-family` requires a value.\n\nExample: `--font-family "Arial, sans-serif"`',
                handled: true
              };
            }
            elementData.fontFamily = nextArg;
            i++; // Skip next arg
            break;

          case '--font-weight':
          case '-fw':
            if (!nextArg) {
              return {
                success: false,
                message: '❌ **Missing Value**\n\nOption `--font-weight` requires a value.\n\nExamples: `--font-weight "bold"`, `--font-weight "normal"`, `--font-weight "600"`',
                handled: true
              };
            }
            elementData.fontWeight = nextArg;
            i++; // Skip next arg
            break;

          case '--text-align':
          case '-ta':
            if (!nextArg) {
              return {
                success: false,
                message: '❌ **Missing Value**\n\nOption `--text-align` requires a value.\n\nValid values: `left`, `center`, `right`',
                handled: true
              };
            }
            if (!['left', 'center', 'right'].includes(nextArg)) {
              return {
                success: false,
                message: `❌ **Invalid Text Align**\n\nText align must be 'left', 'center', or 'right'. Got '${nextArg}'`,
                handled: true
              };
            }
            elementData.textAlign = nextArg;
            i++; // Skip next arg
            break;

          case '--left':
          case '-l':
            if (!nextArg) {
              return {
                success: false,
                message: '❌ **Missing Value**\n\nOption `--left` requires a value.\n\nExample: `--left 150`',
                handled: true
              };
            }
            const left = parseInt(nextArg, 10);
            if (isNaN(left)) {
              return {
                success: false,
                message: `❌ **Invalid Position**\n\nLeft position must be a number. Got '${nextArg}'`,
                handled: true
              };
            }
            elementData.left = left;
            i++; // Skip next arg
            break;

          case '--top':
          case '-tp':
            if (!nextArg) {
              return {
                success: false,
                message: '❌ **Missing Value**\n\nOption `--top` requires a value.\n\nExample: `--top 200`',
                handled: true
              };
            }
            const top = parseInt(nextArg, 10);
            if (isNaN(top)) {
              return {
                success: false,
                message: `❌ **Invalid Position**\n\nTop position must be a number. Got '${nextArg}'`,
                handled: true
              };
            }
            elementData.top = top;
            i++; // Skip next arg
            break;

          case '--width':
          case '-w':
            if (!nextArg) {
              return {
                success: false,
                message: '❌ **Missing Value**\n\nOption `--width` requires a value.\n\nExample: `--width 300`',
                handled: true
              };
            }
            const width = parseInt(nextArg, 10);
            if (isNaN(width) || width <= 0) {
              return {
                success: false,
                message: `❌ **Invalid Width**\n\nWidth must be a positive number. Got '${nextArg}'`,
                handled: true
              };
            }
            elementData.width = width;
            i++; // Skip next arg
            break;

          default:
            if (arg.startsWith('-')) {
              return {
                success: false,
                message: `❌ **Unknown Option**\n\nUnknown option '${arg}'. Use /new-text without arguments to see usage.`,
                handled: true
              };
            }
            break;
        }
      }

      // Get selected page
      const selectedPageId = context.project.appState?.selectedPageId;
      if (!selectedPageId) {
        return {
          success: false,
          message: '❌ **No Page Selected**\n\nPlease select a page first before adding elements.',
          handled: true
        };
      }

      // Find the selected page
      const pages = [...context.project.composition.pages];
      const selectedPage = pages.find(page => page.id === selectedPageId);
      if (!selectedPage) {
        return {
          success: false,
          message: '❌ **Page Not Found**\n\nThe selected page could not be found.',
          handled: true
        };
      }

      // Create new element with unique ID
      const newElement = {
        id: `text-${Date.now()}-${Math.random().toString(36).substr(2, 9)}`,
        ...elementData
      };

      // Add element to page
      selectedPage.elements.push(newElement);

      // Update project
      const updatedProject = {
        ...context.project,
        composition: {
          ...context.project.composition,
          pages: pages
        }
      };

      context.updateProject(updatedProject);

      return {
        success: true,
        message: `✅ **Text Element Added**\n\nAdded text element "${elementData.text}" to page "${selectedPage.name}"\n\n• Position: (${elementData.left}, ${elementData.top})\n• Width: ${elementData.width}px (height auto-calculated)\n• Font: ${elementData.fontSize}px ${elementData.fontFamily}\n• Color: ${elementData.color}`,
        handled: true
      };

    } catch (error) {
      console.error('Failed to create text element:', error);
      return {
        success: false,
        message: '❌ **Text Creation Failed**\n\nFailed to create text element. Please try again.',
        handled: true
      };
    }
  }
};

/**
 * Create a new image element command
 * Supports --src, --left, --top, --width, --height, --opacity, --rotation options
 */
const newImageCommand: SlashCommand = {
  name: 'new-image',
  description: 'Add a new image element to the selected page',
  usage: '/new-image --src|-s url [--left|-l x] [--top|-tp y] [--width|-w width] [--height|-h height] [--opacity|-o opacity] [--rotation|-r degrees]',
  requiresConfirmation: false,
  execute: async (context: SlashCommandContext): Promise<SlashCommandResult> => {
    try {
      if (!context.project || !context.project.composition) {
        return {
          success: false,
          message: '❌ **No Project**\n\nNo project is currently loaded. Please create or load a project first.',
          handled: true
        };
      }

      const args = context.args || [];
      
      // Get canvas dimensions from project composition
      const canvasWidth = context.project.composition.width || 1920;
      const canvasHeight = context.project.composition.height || 1080;
      
      // First pass: extract src to determine dimensions
      let srcValue = '';
      for (let i = 0; i < args.length; i++) {
        const arg = args[i];
        const nextArg = args[i + 1];
        if ((arg === '--src' || arg === '-s') && nextArg) {
          srcValue = nextArg;
          break;
        }
      }
      
      // Determine default dimensions from LocalFile or fallback
      let defaultWidth = 200;
      let defaultHeight = 150;
      
      if (srcValue && context.fileStorage) {
        try {
          const files = await context.fileStorage.getAllFiles();
          const localFile = files.find((file: any) => 
            file.dataUrl === srcValue || file.name === srcValue
          );
          
          if (localFile && localFile.width && localFile.height) {
            defaultWidth = localFile.width;
            defaultHeight = localFile.height;
          }
        } catch (error) {
          console.warn('Failed to load files from storage:', error);
        }
      }
      
      // Image element properties with LocalFile dimensions
      const elementData: any = {
        type: 'image',
        src: srcValue,
        left: Math.floor((canvasWidth - defaultWidth) / 2),
        top: Math.floor((canvasHeight - defaultHeight) / 2),
        width: defaultWidth,
        height: defaultHeight,
        opacity: 1,
        rotation: 0
      };

      // Parse arguments
      for (let i = 0; i < args.length; i++) {
        const arg = args[i];
        const nextArg = args[i + 1];

        switch (arg) {
          case '--src':
          case '-s':
            if (!nextArg) {
              return {
                success: false,
                message: '❌ **Missing Value**\n\nOption `--src` requires a value.\n\nExample: `--src "https://example.com/image.jpg"`',
                handled: true
              };
            }
            elementData.src = nextArg;
            i++; // Skip next arg
            break;

          case '--left':
          case '-l':
            if (!nextArg) {
              return {
                success: false,
                message: '❌ **Missing Value**\n\nOption `--left` requires a value.\n\nExample: `--left 150`',
                handled: true
              };
            }
            const left = parseInt(nextArg, 10);
            if (isNaN(left)) {
              return {
                success: false,
                message: `❌ **Invalid Position**\n\nLeft position must be a number. Got '${nextArg}'`,
                handled: true
              };
            }
            elementData.left = left;
            i++; // Skip next arg
            break;

          case '--top':
          case '-tp':
            if (!nextArg) {
              return {
                success: false,
                message: '❌ **Missing Value**\n\nOption `--top` requires a value.\n\nExample: `--top 200`',
                handled: true
              };
            }
            const top = parseInt(nextArg, 10);
            if (isNaN(top)) {
              return {
                success: false,
                message: `❌ **Invalid Position**\n\nTop position must be a number. Got '${nextArg}'`,
                handled: true
              };
            }
            elementData.top = top;
            i++; // Skip next arg
            break;

          case '--width':
          case '-w':
            if (!nextArg) {
              return {
                success: false,
                message: '❌ **Missing Value**\n\nOption `--width` requires a value.\n\nExample: `--width 300`',
                handled: true
              };
            }
            const width = parseInt(nextArg, 10);
            if (isNaN(width) || width <= 0) {
              return {
                success: false,
                message: `❌ **Invalid Width**\n\nWidth must be a positive number. Got '${nextArg}'`,
                handled: true
              };
            }
            elementData.width = width;
            i++; // Skip next arg
            break;

          case '--height':
          case '-h':
            if (!nextArg) {
              return {
                success: false,
                message: '❌ **Missing Value**\n\nOption `--height` requires a value.\n\nExample: `--height 250`',
                handled: true
              };
            }
            const height = parseInt(nextArg, 10);
            if (isNaN(height) || height <= 0) {
              return {
                success: false,
                message: `❌ **Invalid Height**\n\nHeight must be a positive number. Got '${nextArg}'`,
                handled: true
              };
            }
            elementData.height = height;
            i++; // Skip next arg
            break;

          case '--opacity':
          case '-o':
            if (!nextArg) {
              return {
                success: false,
                message: '❌ **Missing Value**\n\nOption `--opacity` requires a value.\n\nExample: `--opacity 0.8` (0.0 to 1.0)',
                handled: true
              };
            }
            const opacity = parseFloat(nextArg);
            if (isNaN(opacity) || opacity < 0 || opacity > 1) {
              return {
                success: false,
                message: `❌ **Invalid Opacity**\n\nOpacity must be a number between 0.0 and 1.0. Got '${nextArg}'`,
                handled: true
              };
            }
            elementData.opacity = opacity;
            i++; // Skip next arg
            break;

          case '--rotation':
          case '-r':
            if (!nextArg) {
              return {
                success: false,
                message: '❌ **Missing Value**\n\nOption `--rotation` requires a value.\n\nExample: `--rotation 45` (degrees)',
                handled: true
              };
            }
            const rotation = parseInt(nextArg, 10);
            if (isNaN(rotation)) {
              return {
                success: false,
                message: `❌ **Invalid Rotation**\n\nRotation must be a number (degrees). Got '${nextArg}'`,
                handled: true
              };
            }
            elementData.rotation = rotation;
            i++; // Skip next arg
            break;

          default:
            if (arg.startsWith('-')) {
              return {
                success: false,
                message: `❌ **Unknown Option**\n\nUnknown option '${arg}'. Use /new-image without arguments to see usage.`,
                handled: true
              };
            }
            break;
        }
      }

      // Validate required src parameter
      if (!elementData.src) {
        return {
          success: false,
          message: '❌ **Missing Image Source**\n\nImage source is required.\n\nUsage: `/new-image --src "https://example.com/image.jpg"`\n\nExample:\n• `/new-image --src "https://picsum.photos/300/200" --width 300 --height 200`',
          handled: true
        };
      }

      // Recalculate center position if position wasn't explicitly set
      if (!args.some(arg => arg === '--left' || arg === '-l')) {
        elementData.left = Math.floor((canvasWidth - elementData.width) / 2);
      }
      if (!args.some(arg => arg === '--top' || arg === '-tp')) {
        elementData.top = Math.floor((canvasHeight - elementData.height) / 2);
      }

      // Get selected page
      const selectedPageId = context.project.appState?.selectedPageId;
      if (!selectedPageId) {
        return {
          success: false,
          message: '❌ **No Page Selected**\n\nPlease select a page first before adding elements.',
          handled: true
        };
      }

      // Find the selected page
      const pages = [...context.project.composition.pages];
      const selectedPage = pages.find(page => page.id === selectedPageId);
      if (!selectedPage) {
        return {
          success: false,
          message: '❌ **Page Not Found**\n\nThe selected page could not be found.',
          handled: true
        };
      }

      // Create new element with unique ID
      const newElement = {
        id: `image-${Date.now()}-${Math.random().toString(36).substr(2, 9)}`,
        ...elementData
      };

      // Add element to page
      selectedPage.elements.push(newElement);

      // Update project
      const updatedProject = {
        ...context.project,
        composition: {
          ...context.project.composition,
          pages: pages
        }
      };

      context.updateProject(updatedProject);

      return {
        success: true,
        message: `✅ **Image Element Added**\n\nAdded image element to page "${selectedPage.name}"\n\n• Source: ${elementData.src}\n• Position: (${elementData.left}, ${elementData.top})\n• Size: ${elementData.width}×${elementData.height}\n• Opacity: ${elementData.opacity}\n• Rotation: ${elementData.rotation}°`,
        handled: true
      };

    } catch (error) {
      console.error('Failed to create image element:', error);
      return {
        success: false,
        message: '❌ **Image Creation Failed**\n\nFailed to create image element. Please try again.',
        handled: true
      };
    }
  }
};

/**
 * Create a new video element command
 * Supports --src, --left, --top, --width, --height, --opacity, --rotation, --delay options
 */
const newVideoCommand: SlashCommand = {
  name: 'new-video',
  description: 'Add a new video element to the selected page',
  usage: '/new-video --src|-s url [--left|-l x] [--top|-tp y] [--width|-w width] [--height|-h height] [--opacity|-o opacity] [--rotation|-r degrees] [--delay|-d milliseconds]',
  requiresConfirmation: false,
  execute: async (context: SlashCommandContext): Promise<SlashCommandResult> => {
    try {
      if (!context.project || !context.project.composition) {
        return {
          success: false,
          message: '❌ **No Project**\n\nNo project is currently loaded. Please create or load a project first.',
          handled: true
        };
      }

      const args = context.args || [];
      
      // Get canvas dimensions from project composition
      const canvasWidth = context.project.composition.width || 1920;
      const canvasHeight = context.project.composition.height || 1080;
      
      // First pass: extract src to determine dimensions
      let srcValue = '';
      for (let i = 0; i < args.length; i++) {
        const arg = args[i];
        const nextArg = args[i + 1];
        if ((arg === '--src' || arg === '-s') && nextArg) {
          srcValue = nextArg;
          break;
        }
      }
      
      // Determine default dimensions from LocalFile or fallback
      let defaultWidth = 320;
      let defaultHeight = 240;
      
      if (srcValue && context.fileStorage) {
        try {
          const files = await context.fileStorage.getAllFiles();
          const localFile = files.find((file: any) => 
            file.dataUrl === srcValue || file.name === srcValue
          );
          
          if (localFile && localFile.width && localFile.height) {
            defaultWidth = localFile.width;
            defaultHeight = localFile.height;
          }
        } catch (error) {
          console.warn('Failed to load files from storage:', error);
        }
      }
      
      // Video element properties with LocalFile dimensions
      const elementData: any = {
        type: 'video',
        src: srcValue,
        left: Math.floor((canvasWidth - defaultWidth) / 2),
        top: Math.floor((canvasHeight - defaultHeight) / 2),
        width: defaultWidth,
        height: defaultHeight,
        opacity: 1,
        rotation: 0,
        delay: 0
      };

      // Parse arguments
      for (let i = 0; i < args.length; i++) {
        const arg = args[i];
        const nextArg = args[i + 1];

        switch (arg) {
          case '--src':
          case '-s':
            if (!nextArg) {
              return {
                success: false,
                message: '❌ **Missing Value**\n\nOption `--src` requires a value.\n\nExample: `--src "https://example.com/video.mp4"`',
                handled: true
              };
            }
            elementData.src = nextArg;
            i++; // Skip next arg
            break;

          case '--left':
          case '-l':
            if (!nextArg) {
              return {
                success: false,
                message: '❌ **Missing Value**\n\nOption `--left` requires a value.\n\nExample: `--left 150`',
                handled: true
              };
            }
            const left = parseInt(nextArg, 10);
            if (isNaN(left)) {
              return {
                success: false,
                message: `❌ **Invalid Position**\n\nLeft position must be a number. Got '${nextArg}'`,
                handled: true
              };
            }
            elementData.left = left;
            i++; // Skip next arg
            break;

          case '--top':
          case '-tp':
            if (!nextArg) {
              return {
                success: false,
                message: '❌ **Missing Value**\n\nOption `--top` requires a value.\n\nExample: `--top 200`',
                handled: true
              };
            }
            const top = parseInt(nextArg, 10);
            if (isNaN(top)) {
              return {
                success: false,
                message: `❌ **Invalid Position**\n\nTop position must be a number. Got '${nextArg}'`,
                handled: true
              };
            }
            elementData.top = top;
            i++; // Skip next arg
            break;

          case '--width':
          case '-w':
            if (!nextArg) {
              return {
                success: false,
                message: '❌ **Missing Value**\n\nOption `--width` requires a value.\n\nExample: `--width 640`',
                handled: true
              };
            }
            const width = parseInt(nextArg, 10);
            if (isNaN(width) || width <= 0) {
              return {
                success: false,
                message: `❌ **Invalid Width**\n\nWidth must be a positive number. Got '${nextArg}'`,
                handled: true
              };
            }
            elementData.width = width;
            i++; // Skip next arg
            break;

          case '--height':
          case '-h':
            if (!nextArg) {
              return {
                success: false,
                message: '❌ **Missing Value**\n\nOption `--height` requires a value.\n\nExample: `--height 480`',
                handled: true
              };
            }
            const height = parseInt(nextArg, 10);
            if (isNaN(height) || height <= 0) {
              return {
                success: false,
                message: `❌ **Invalid Height**\n\nHeight must be a positive number. Got '${nextArg}'`,
                handled: true
              };
            }
            elementData.height = height;
            i++; // Skip next arg
            break;

          case '--opacity':
          case '-o':
            if (!nextArg) {
              return {
                success: false,
                message: '❌ **Missing Value**\n\nOption `--opacity` requires a value.\n\nExample: `--opacity 0.8` (0.0 to 1.0)',
                handled: true
              };
            }
            const opacity = parseFloat(nextArg);
            if (isNaN(opacity) || opacity < 0 || opacity > 1) {
              return {
                success: false,
                message: `❌ **Invalid Opacity**\n\nOpacity must be a number between 0.0 and 1.0. Got '${nextArg}'`,
                handled: true
              };
            }
            elementData.opacity = opacity;
            i++; // Skip next arg
            break;

          case '--rotation':
          case '-r':
            if (!nextArg) {
              return {
                success: false,
                message: '❌ **Missing Value**\n\nOption `--rotation` requires a value.\n\nExample: `--rotation 45` (degrees)',
                handled: true
              };
            }
            const rotation = parseInt(nextArg, 10);
            if (isNaN(rotation)) {
              return {
                success: false,
                message: `❌ **Invalid Rotation**\n\nRotation must be a number (degrees). Got '${nextArg}'`,
                handled: true
              };
            }
            elementData.rotation = rotation;
            i++; // Skip next arg
            break;

          case '--delay':
          case '-d':
            if (!nextArg) {
              return {
                success: false,
                message: '❌ **Missing Value**\n\nOption `--delay` requires a value.\n\nExample: `--delay 1000` (milliseconds)',
                handled: true
              };
            }
            const delay = parseInt(nextArg, 10);
            if (isNaN(delay) || delay < 0) {
              return {
                success: false,
                message: `❌ **Invalid Delay**\n\nDelay must be a non-negative number (milliseconds). Got '${nextArg}'`,
                handled: true
              };
            }
            elementData.delay = delay;
            i++; // Skip next arg
            break;

          default:
            if (arg.startsWith('-')) {
              return {
                success: false,
                message: `❌ **Unknown Option**\n\nUnknown option '${arg}'. Use /new-video without arguments to see usage.`,
                handled: true
              };
            }
            break;
        }
      }

      // Validate required src parameter
      if (!elementData.src) {
        return {
          success: false,
          message: '❌ **Missing Video Source**\n\nVideo source is required.\n\nUsage: `/new-video --src "https://example.com/video.mp4"`\n\nExample:\n• `/new-video --src "https://sample-videos.com/zip/10/mp4/SampleVideo_1280x720_1mb.mp4" --width 640 --height 360`',
          handled: true
        };
      }

      // Recalculate center position if position wasn't explicitly set
      if (!args.some(arg => arg === '--left' || arg === '-l')) {
        elementData.left = Math.floor((canvasWidth - elementData.width) / 2);
      }
      if (!args.some(arg => arg === '--top' || arg === '-tp')) {
        elementData.top = Math.floor((canvasHeight - elementData.height) / 2);
      }

      // Get selected page
      const selectedPageId = context.project.appState?.selectedPageId;
      if (!selectedPageId) {
        return {
          success: false,
          message: '❌ **No Page Selected**\n\nPlease select a page first before adding elements.',
          handled: true
        };
      }

      // Find the selected page
      const pages = [...context.project.composition.pages];
      const selectedPage = pages.find(page => page.id === selectedPageId);
      if (!selectedPage) {
        return {
          success: false,
          message: '❌ **Page Not Found**\n\nThe selected page could not be found.',
          handled: true
        };
      }

      // Create new element with unique ID
      const newElement = {
        id: `video-${Date.now()}-${Math.random().toString(36).substr(2, 9)}`,
        ...elementData
      };

      // Add element to page
      selectedPage.elements.push(newElement);

      // Update project
      const updatedProject = {
        ...context.project,
        composition: {
          ...context.project.composition,
          pages: pages
        }
      };

      context.updateProject(updatedProject);

      return {
        success: true,
        message: `✅ **Video Element Added**\n\nAdded video element to page "${selectedPage.name}"\n\n• Source: ${elementData.src}\n• Position: (${elementData.left}, ${elementData.top})\n• Size: ${elementData.width}×${elementData.height}\n• Opacity: ${elementData.opacity}\n• Rotation: ${elementData.rotation}°\n• Delay: ${elementData.delay}ms`,
        handled: true
      };

    } catch (error) {
      console.error('Failed to create video element:', error);
      return {
        success: false,
        message: '❌ **Video Creation Failed**\n\nFailed to create video element. Please try again.',
        handled: true
      };
    }
  }
};

/**
 * Create a new audio track command
 * Supports all CompositionAudio properties: --src, --volume, --trim-before, --trim-after, --playback-rate, --muted, --loop, --tone-frequency, --delay, --duration
 */
const newAudioCommand: SlashCommand = {
  name: 'new-audio',
  description: 'Add a new audio track to the composition',
  usage: '/new-audio --src|-s url [--volume|-v 0-1] [--trim-before|-b ms] [--trim-after|-a ms] [--playback-rate|-r rate] [--muted|-m] [--loop|-l] [--tone-frequency|-f 0.01-2] [--delay|-d ms] [--duration|-dr ms]',
  requiresConfirmation: false,
  execute: async (context: SlashCommandContext): Promise<SlashCommandResult> => {
    try {
      if (!context.project || !context.project.composition) {
        return {
          success: false,
          message: '❌ **No Project**\n\nNo project is currently loaded. Please create or load a project first.',
          handled: true
        };
      }

      const args = context.args || [];
      
      // Default audio track properties
      const audioData: any = {
        id: `audio-${Date.now()}-${Math.random().toString(36).substr(2, 9)}`,
        src: '',
        volume: 1.0,
        trimBefore: 0,
        trimAfter: 0,
        playbackRate: 1.0,
        muted: false,
        loop: false,
        toneFrequency: 1.0,
        delay: 0,
        duration: 5000 // Default 5 seconds
      };

      // Parse arguments
      for (let i = 0; i < args.length; i++) {
        const arg = args[i];
        const nextArg = args[i + 1];

        switch (arg) {
          case '--src':
          case '-s':
            if (!nextArg) {
              return {
                success: false,
                message: '❌ **Missing Value**\n\nOption `--src` requires a value.\n\nExample: `--src "https://example.com/audio.mp3"`',
                handled: true
              };
            }
            audioData.src = nextArg;
            i++; // Skip next arg
            break;

          case '--volume':
          case '-v':
            if (!nextArg) {
              return {
                success: false,
                message: '❌ **Missing Value**\n\nOption `--volume` requires a value between 0 and 1.\n\nExample: `--volume 0.8`',
                handled: true
              };
            }
            const volume = parseFloat(nextArg);
            if (isNaN(volume) || volume < 0 || volume > 1) {
              return {
                success: false,
                message: `❌ **Invalid Volume**\n\nVolume must be between 0 and 1. Got '${nextArg}'`,
                handled: true
              };
            }
            audioData.volume = volume;
            i++; // Skip next arg
            break;

          case '--trim-before':
          case '-b':
            if (!nextArg) {
              return {
                success: false,
                message: '❌ **Missing Value**\n\nOption `--trim-before` requires a value in milliseconds.\n\nExample: `--trim-before 1000`',
                handled: true
              };
            }
            const trimBefore = parseDuration(nextArg);
            if (trimBefore === null || trimBefore < 0) {
              return {
                success: false,
                message: `❌ **Invalid Trim Before**\n\nTrim before must be a non-negative duration. Got '${nextArg}'\n\nSupported formats: \`1000\`, \`1s\`, \`1.5s\``,
                handled: true
              };
            }
            audioData.trimBefore = trimBefore;
            i++; // Skip next arg
            break;

          case '--trim-after':
          case '-a':
            if (!nextArg) {
              return {
                success: false,
                message: '❌ **Missing Value**\n\nOption `--trim-after` requires a value in milliseconds.\n\nExample: `--trim-after 1000`',
                handled: true
              };
            }
            const trimAfter = parseDuration(nextArg);
            if (trimAfter === null || trimAfter < 0) {
              return {
                success: false,
                message: `❌ **Invalid Trim After**\n\nTrim after must be a non-negative duration. Got '${nextArg}'\n\nSupported formats: \`1000\`, \`1s\`, \`1.5s\``,
                handled: true
              };
            }
            audioData.trimAfter = trimAfter;
            i++; // Skip next arg
            break;

          case '--playback-rate':
          case '-r':
            if (!nextArg) {
              return {
                success: false,
                message: '❌ **Missing Value**\n\nOption `--playback-rate` requires a value.\n\nExample: `--playback-rate 1.5` (1.5x speed)',
                handled: true
              };
            }
            const playbackRate = parseFloat(nextArg);
            if (isNaN(playbackRate) || playbackRate <= 0) {
              return {
                success: false,
                message: `❌ **Invalid Playback Rate**\n\nPlayback rate must be a positive number. Got '${nextArg}'`,
                handled: true
              };
            }
            audioData.playbackRate = playbackRate;
            i++; // Skip next arg
            break;

          case '--muted':
          case '-m':
            audioData.muted = true;
            // No argument needed for this flag
            break;

          case '--loop':
          case '-l':
            audioData.loop = true;
            // No argument needed for this flag
            break;

          case '--tone-frequency':
          case '-f':
            if (!nextArg) {
              return {
                success: false,
                message: '❌ **Missing Value**\n\nOption `--tone-frequency` requires a value between 0.01 and 2.\n\nExample: `--tone-frequency 1.2`',
                handled: true
              };
            }
            const toneFrequency = parseFloat(nextArg);
            if (isNaN(toneFrequency) || toneFrequency < 0.01 || toneFrequency > 2) {
              return {
                success: false,
                message: `❌ **Invalid Tone Frequency**\n\nTone frequency must be between 0.01 and 2. Got '${nextArg}'`,
                handled: true
              };
            }
            audioData.toneFrequency = toneFrequency;
            i++; // Skip next arg
            break;

          case '--delay':
          case '-d':
            if (!nextArg) {
              return {
                success: false,
                message: '❌ **Missing Value**\n\nOption `--delay` requires a value in milliseconds.\n\nExample: `--delay 2000` (2 seconds)',
                handled: true
              };
            }
            const delay = parseDuration(nextArg);
            if (delay === null || delay < 0) {
              return {
                success: false,
                message: `❌ **Invalid Delay**\n\nDelay must be a non-negative duration. Got '${nextArg}'\n\nSupported formats: \`1000\`, \`1s\`, \`2m\``,
                handled: true
              };
            }
            audioData.delay = delay;
            i++; // Skip next arg
            break;

          case '--duration':
          case '-dr':
            if (!nextArg) {
              return {
                success: false,
                message: '❌ **Missing Value**\n\nOption `--duration` requires a value in milliseconds.\n\nExample: `--duration 10000` (10 seconds)',
                handled: true
              };
            }
            const duration = parseDuration(nextArg);
            if (duration === null || duration <= 0) {
              return {
                success: false,
                message: `❌ **Invalid Duration**\n\nDuration must be a positive duration. Got '${nextArg}'\n\nSupported formats: \`5000\`, \`5s\`, \`1.5m\``,
                handled: true
              };
            }
            audioData.duration = duration;
            i++; // Skip next arg
            break;

          default:
            if (arg.startsWith('-')) {
              return {
                success: false,
                message: `❌ **Unknown Option**\n\nUnknown option '${arg}'. Use /new-audio without arguments to see usage.`,
                handled: true
              };
            }
            break;
        }
      }

      // Validate required src parameter
      if (!audioData.src) {
        return {
          success: false,
          message: '❌ **Missing Audio Source**\n\nAudio source is required.\n\nUsage: `/new-audio --src "https://example.com/audio.mp3"`\n\nExample:\n• `/new-audio --src "LocalFile:music.mp3" --volume 0.8 --delay 1s`',
          handled: true
        };
      }

      // Initialize audios array if it doesn't exist
      const updatedProject = {
        ...context.project,
        composition: {
          ...context.project.composition,
          audios: context.project.composition.audios || []
        }
      };

      // Add new audio track
      updatedProject.composition.audios.push(audioData);

      context.updateProject(updatedProject);

      const formatDuration = (ms: number): string => {
        if (ms >= 60000 && ms % 60000 === 0) return `${ms / 60000}m`;
        if (ms >= 1000 && ms % 1000 === 0) return `${ms / 1000}s`;
        return `${ms}ms`;
      };

      return {
        success: true,
        message: `✅ **Audio Track Added**\n\nAdded new audio track to composition\n\n• ID: ${audioData.id}\n• Source: ${audioData.src}\n• Volume: ${audioData.volume}\n• Delay: ${formatDuration(audioData.delay)}\n• Duration: ${formatDuration(audioData.duration)}\n• Playback Rate: ${audioData.playbackRate}x\n• Muted: ${audioData.muted ? 'Yes' : 'No'}\n• Loop: ${audioData.loop ? 'Yes' : 'No'}`,
        handled: true
      };

    } catch (error) {
      console.error('Failed to create audio track:', error);
      return {
        success: false,
        message: '❌ **Audio Creation Failed**\n\nFailed to create audio track. Please try again.',
        handled: true
      };
    }
  }
};

/**
 * Set audio track properties command
 * Supports updating all CompositionAudio properties by ID
 */
const setAudioCommand: SlashCommand = {
  name: 'set-audio',
  description: 'Update properties of an existing audio track by ID',
  usage: '/set-audio --id|-i audio_id [--src|-s url] [--volume|-v 0-1] [--trim-before|-b ms] [--trim-after|-a ms] [--playback-rate|-r rate] [--muted|-m true|false] [--loop|-l true|false] [--tone-frequency|-f 0.01-2] [--delay|-d ms] [--duration|-dr ms]',
  requiresConfirmation: false,
  execute: async (context: SlashCommandContext): Promise<SlashCommandResult> => {
    try {
      if (!context.project || !context.project.composition) {
        return {
          success: false,
          message: '❌ **No Project**\n\nNo project is currently loaded. Please create or load a project first.',
          handled: true
        };
      }

      const args = context.args || [];
      
      if (args.length === 0) {
        return {
          success: false,
          message: '❌ **Missing Parameters**\n\nPlease specify audio track ID and at least one property to update.\n\nUsage: `/set-audio --id audio_id [options]`\n\nExample: `/set-audio --id audio-123456789-abc123 --volume 0.5 --delay 2s`',
          handled: true
        };
      }

      let audioId: string | null = null;
      const updates: any = {};

      // Parse arguments
      for (let i = 0; i < args.length; i++) {
        const arg = args[i];
        const nextArg = args[i + 1];

        switch (arg) {
          case '--id':
          case '-i':
            if (!nextArg) {
              return {
                success: false,
                message: '❌ **Missing Value**\n\nOption `--id` requires a value.\n\nExample: `--id audio-123456789-abc123`',
                handled: true
              };
            }
            audioId = nextArg;
            i++; // Skip next arg
            break;

          case '--src':
          case '-s':
            if (!nextArg) {
              return {
                success: false,
                message: '❌ **Missing Value**\n\nOption `--src` requires a value.\n\nExample: `--src "https://example.com/audio.mp3"`',
                handled: true
              };
            }
            updates.src = nextArg;
            i++; // Skip next arg
            break;

          case '--volume':
          case '-v':
            if (!nextArg) {
              return {
                success: false,
                message: '❌ **Missing Value**\n\nOption `--volume` requires a value between 0 and 1.\n\nExample: `--volume 0.8`',
                handled: true
              };
            }
            const volume = parseFloat(nextArg);
            if (isNaN(volume) || volume < 0 || volume > 1) {
              return {
                success: false,
                message: `❌ **Invalid Volume**\n\nVolume must be between 0 and 1. Got '${nextArg}'`,
                handled: true
              };
            }
            updates.volume = volume;
            i++; // Skip next arg
            break;

          case '--trim-before':
          case '-b':
            if (!nextArg) {
              return {
                success: false,
                message: '❌ **Missing Value**\n\nOption `--trim-before` requires a value in milliseconds.\n\nExample: `--trim-before 1000`',
                handled: true
              };
            }
            const trimBefore = parseDuration(nextArg);
            if (trimBefore === null || trimBefore < 0) {
              return {
                success: false,
                message: `❌ **Invalid Trim Before**\n\nTrim before must be a non-negative duration. Got '${nextArg}'\n\nSupported formats: \`1000\`, \`1s\`, \`1.5s\``,
                handled: true
              };
            }
            updates.trimBefore = trimBefore;
            i++; // Skip next arg
            break;

          case '--trim-after':
          case '-a':
            if (!nextArg) {
              return {
                success: false,
                message: '❌ **Missing Value**\n\nOption `--trim-after` requires a value in milliseconds.\n\nExample: `--trim-after 1000`',
                handled: true
              };
            }
            const trimAfter = parseDuration(nextArg);
            if (trimAfter === null || trimAfter < 0) {
              return {
                success: false,
                message: `❌ **Invalid Trim After**\n\nTrim after must be a non-negative duration. Got '${nextArg}'\n\nSupported formats: \`1000\`, \`1s\`, \`1.5s\``,
                handled: true
              };
            }
            updates.trimAfter = trimAfter;
            i++; // Skip next arg
            break;

          case '--playback-rate':
          case '-r':
            if (!nextArg) {
              return {
                success: false,
                message: '❌ **Missing Value**\n\nOption `--playback-rate` requires a value.\n\nExample: `--playback-rate 1.5` (1.5x speed)',
                handled: true
              };
            }
            const playbackRate = parseFloat(nextArg);
            if (isNaN(playbackRate) || playbackRate <= 0) {
              return {
                success: false,
                message: `❌ **Invalid Playback Rate**\n\nPlayback rate must be a positive number. Got '${nextArg}'`,
                handled: true
              };
            }
            updates.playbackRate = playbackRate;
            i++; // Skip next arg
            break;

          case '--muted':
          case '-m':
            if (!nextArg) {
              return {
                success: false,
                message: '❌ **Missing Value**\n\nOption `--muted` requires a value (true or false).\n\nExample: `--muted true`',
                handled: true
              };
            }
            if (nextArg === 'true') {
              updates.muted = true;
            } else if (nextArg === 'false') {
              updates.muted = false;
            } else {
              return {
                success: false,
                message: `❌ **Invalid Muted Value**\n\nMuted must be 'true' or 'false'. Got '${nextArg}'`,
                handled: true
              };
            }
            i++; // Skip next arg
            break;

          case '--loop':
          case '-l':
            if (!nextArg) {
              return {
                success: false,
                message: '❌ **Missing Value**\n\nOption `--loop` requires a value (true or false).\n\nExample: `--loop true`',
                handled: true
              };
            }
            if (nextArg === 'true') {
              updates.loop = true;
            } else if (nextArg === 'false') {
              updates.loop = false;
            } else {
              return {
                success: false,
                message: `❌ **Invalid Loop Value**\n\nLoop must be 'true' or 'false'. Got '${nextArg}'`,
                handled: true
              };
            }
            i++; // Skip next arg
            break;

          case '--tone-frequency':
          case '-f':
            if (!nextArg) {
              return {
                success: false,
                message: '❌ **Missing Value**\n\nOption `--tone-frequency` requires a value between 0.01 and 2.\n\nExample: `--tone-frequency 1.2`',
                handled: true
              };
            }
            const toneFrequency = parseFloat(nextArg);
            if (isNaN(toneFrequency) || toneFrequency < 0.01 || toneFrequency > 2) {
              return {
                success: false,
                message: `❌ **Invalid Tone Frequency**\n\nTone frequency must be between 0.01 and 2. Got '${nextArg}'`,
                handled: true
              };
            }
            updates.toneFrequency = toneFrequency;
            i++; // Skip next arg
            break;

          case '--delay':
          case '-d':
            if (!nextArg) {
              return {
                success: false,
                message: '❌ **Missing Value**\n\nOption `--delay` requires a value in milliseconds.\n\nExample: `--delay 2000` (2 seconds)',
                handled: true
              };
            }
            const delay = parseDuration(nextArg);
            if (delay === null || delay < 0) {
              return {
                success: false,
                message: `❌ **Invalid Delay**\n\nDelay must be a non-negative duration. Got '${nextArg}'\n\nSupported formats: \`1000\`, \`1s\`, \`2m\``,
                handled: true
              };
            }
            updates.delay = delay;
            i++; // Skip next arg
            break;

          case '--duration':
          case '-dr':
            if (!nextArg) {
              return {
                success: false,
                message: '❌ **Missing Value**\n\nOption `--duration` requires a value in milliseconds.\n\nExample: `--duration 10000` (10 seconds)',
                handled: true
              };
            }
            const duration = parseDuration(nextArg);
            if (duration === null || duration <= 0) {
              return {
                success: false,
                message: `❌ **Invalid Duration**\n\nDuration must be a positive duration. Got '${nextArg}'\n\nSupported formats: \`5000\`, \`5s\`, \`1.5m\``,
                handled: true
              };
            }
            updates.duration = duration;
            i++; // Skip next arg
            break;

          default:
            if (arg.startsWith('-')) {
              return {
                success: false,
                message: `❌ **Unknown Option**\n\nUnknown option '${arg}'. Use /set-audio without arguments to see usage.`,
                handled: true
              };
            }
            break;
        }
      }

      // Validate required ID parameter
      if (!audioId) {
        return {
          success: false,
          message: '❌ **Missing Audio ID**\n\nAudio track ID is required.\n\nUsage: `/set-audio --id audio_id [options]`',
          handled: true
        };
      }

      // Check if we have updates
      if (Object.keys(updates).length === 0) {
        return {
          success: false,
          message: '❌ **No Updates Specified**\n\nPlease specify at least one property to update.\n\nAvailable options: --src, --volume, --trim-before, --trim-after, --playback-rate, --muted, --loop, --tone-frequency, --delay, --duration',
          handled: true
        };
      }

      // Check if audio tracks exist
      if (!context.project.composition.audios || context.project.composition.audios.length === 0) {
        return {
          success: false,
          message: '❌ **No Audio Tracks**\n\nNo audio tracks found in the composition. Use `/new-audio` to create one first.',
          handled: true
        };
      }

      // Find audio track by ID
      const audioIndex = context.project.composition.audios.findIndex((audio: any) => audio.id === audioId);
      if (audioIndex === -1) {
        return {
          success: false,
          message: `❌ **Audio Track Not Found**\n\nAudio track with ID '${audioId}' not found.\n\nUse \`/list-audio\` to see available audio tracks.`,
          handled: true
        };
      }

      // Update the audio track
      const updatedProject = {
        ...context.project,
        composition: {
          ...context.project.composition,
          audios: [...context.project.composition.audios]
        }
      };

      const originalAudio = updatedProject.composition.audios[audioIndex];
      updatedProject.composition.audios[audioIndex] = {
        ...originalAudio,
        ...updates
      };

      context.updateProject(updatedProject);

      // Create summary of changes
      const changesList: string[] = [];
      Object.keys(updates).forEach(key => {
        const oldValue = (originalAudio as any)[key];
        const newValue = updates[key];
        
        if (key === 'delay' || key === 'duration' || key === 'trimBefore' || key === 'trimAfter') {
          const formatDuration = (ms: number): string => {
            if (ms >= 60000 && ms % 60000 === 0) return `${ms / 60000}m`;
            if (ms >= 1000 && ms % 1000 === 0) return `${ms / 1000}s`;
            return `${ms}ms`;
          };
          changesList.push(`${key}: ${formatDuration(oldValue)} → ${formatDuration(newValue)}`);
        } else {
          changesList.push(`${key}: ${oldValue} → ${newValue}`);
        }
      });

      return {
        success: true,
        message: `✅ **Audio Track Updated**\n\nUpdated audio track '${audioId}' properties:\n\n• ${changesList.join('\n• ')}`,
        handled: true
      };

    } catch (error) {
      console.error('Failed to update audio track:', error);
      return {
        success: false,
        message: '❌ **Audio Update Failed**\n\nFailed to update audio track. Please try again.',
        handled: true
      };
    }
  }
};

/**
 * Delete audio track command
 * Supports --id/-i option to specify audio track ID to delete
 */
const delAudioCommand: SlashCommand = {
  name: 'del-audio',
  description: 'Delete an audio track from the composition by ID',
  usage: '/del-audio --id|-i audio_id [--yes|-y]',
  requiresConfirmation: true,
  confirmationMessage: 'Are you sure you want to delete this audio track? This action cannot be undone.',
  execute: async (context: SlashCommandContext): Promise<SlashCommandResult> => {
    try {
      if (!context.project || !context.project.composition) {
        return {
          success: false,
          message: '❌ **No Project**\n\nNo project is currently loaded. Please create or load a project first.',
          handled: true
        };
      }

      const args = context.args || [];
      let audioId: string | null = null;
      let skipConfirmation = false;

      // Parse arguments
      for (let i = 0; i < args.length; i++) {
        const arg = args[i];
        const nextArg = args[i + 1];

        switch (arg) {
          case '--id':
          case '-i':
            if (!nextArg) {
              return {
                success: false,
                message: '❌ **Missing Value**\n\nOption `--id` requires a value.\n\nExample: `--id audio-123456789-abc123`',
                handled: true
              };
            }
            audioId = nextArg;
            i++; // Skip next arg
            break;

          case '--yes':
          case '-y':
            skipConfirmation = true;
            break;

          default:
            if (arg.startsWith('-')) {
              return {
                success: false,
                message: `❌ **Unknown Option**\n\nUnknown option '${arg}'. Usage: /del-audio --id audio_id [--yes]`,
                handled: true
              };
            }
            break;
        }
      }

      // Validate required ID parameter
      if (!audioId) {
        return {
          success: false,
          message: '❌ **Missing Audio ID**\n\nAudio track ID is required.\n\nUsage: `/del-audio --id audio_id`\n\nExample: `/del-audio --id audio-123456789-abc123 --yes` (skip confirmation)',
          handled: true
        };
      }

      // Check if audio tracks exist
      if (!context.project.composition.audios || context.project.composition.audios.length === 0) {
        return {
          success: false,
          message: '❌ **No Audio Tracks**\n\nNo audio tracks found in the composition.',
          handled: true
        };
      }

      // Find audio track by ID
      const audioIndex = context.project.composition.audios.findIndex((audio: any) => audio.id === audioId);
      if (audioIndex === -1) {
        return {
          success: false,
          message: `❌ **Audio Track Not Found**\n\nAudio track with ID '${audioId}' not found.\n\nUse \`/list-audio\` to see available audio tracks.`,
          handled: true
        };
      }

      const audioToDelete = context.project.composition.audios[audioIndex];

      // Update project by removing the audio track
      const updatedProject = {
        ...context.project,
        composition: {
          ...context.project.composition,
          audios: context.project.composition.audios.filter((audio: any) => audio.id !== audioId)
        }
      };

      context.updateProject(updatedProject);

      return {
        success: true,
        message: `✅ **Audio Track Deleted**\n\nDeleted audio track '${audioId}':\n\n• Source: ${audioToDelete.src}\n• Volume: ${audioToDelete.volume}\n• Duration: ${audioToDelete.duration}ms`,
        handled: true
      };

    } catch (error) {
      console.error('Failed to delete audio track:', error);
      return {
        success: false,
        message: '❌ **Audio Deletion Failed**\n\nFailed to delete audio track. Please try again.',
        handled: true
      };
    }
  }
};

/**
 * Delete element command
 * Supports --id/-i option to specify element ID to delete
 */
const delElementCommand: SlashCommand = {
  name: 'del-elem',
  description: 'Delete an element from the composition by ID or delete the selected element',
  usage: '/del-elem [--id|-i element_id] [--yes|-y]',
  requiresConfirmation: false, // We'll handle confirmation conditionally
  confirmationMessage: 'Are you sure you want to delete this element? This action cannot be undone.',
  execute: async (context: SlashCommandContext): Promise<SlashCommandResult> => {
    try {
      if (!context.project || !context.project.composition) {
        return {
          success: false,
          message: '❌ **No Project**\n\nNo project is currently loaded. Please create or load a project first.',
          handled: true
        };
      }

      const args = context.args || [];
      let elementId: string | null = null;
      let skipConfirmation = false;

      // If no arguments provided, try to use the selected element
      if (args.length === 0) {
        const selectedElementId = context.project.appState?.selectedElementId;
        if (selectedElementId) {
          elementId = selectedElementId;
        } else {
          return {
            success: false,
            message: '❌ **No Element Selected**\n\nNo element ID provided and no element is currently selected.\n\nOptions:\n• Select an element in the editor, then use `/del-elem`\n• Specify an element ID: `/del-elem --id element_id`\n\nExamples:\n• `/del-elem` (deletes selected element)\n• `/del-elem --id text-1234567890-abc123`\n• `/del-elem -i image-1234567890-def456`\n• `/del-elem --yes` (deletes selected element without confirmation)',
            handled: true
          };
        }
      } else {
        // Parse arguments when arguments are provided
        for (let i = 0; i < args.length; i++) {
          const arg = args[i];
          const nextArg = args[i + 1];

          switch (arg) {
            case '--id':
            case '-i':
              if (!nextArg) {
                return {
                  success: false,
                  message: '❌ **Missing Value**\n\nOption `--id` requires a value.\n\nExample: `--id text-1234567890-abc123`',
                  handled: true
                };
              }
              elementId = nextArg;
              i++; // Skip next arg
              break;

            case '--yes':
            case '-y':
              skipConfirmation = true;
              break;

            default:
              if (arg.startsWith('-')) {
                return {
                  success: false,
                  message: `❌ **Unknown Option**\n\nUnknown option '${arg}'. Usage: /del-elem [--id element_id] [--yes]`,
                  handled: true
                };
              }
              // If it's not an option, treat it as the element ID for convenience
              if (!elementId) {
                elementId = arg;
              }
              break;
          }
        }

        // Final check for element ID after parsing arguments
        if (!elementId) {
          // If --yes was provided but no ID, try to use selected element
          const selectedElementId = context.project.appState?.selectedElementId;
          if (selectedElementId) {
            elementId = selectedElementId;
          } else {
            return {
              success: false,
              message: '❌ **Missing Element ID**\n\nPlease specify an element ID to delete or select an element.\n\nUsage: `/del-elem [--id element_id] [--yes]`\n\nExamples:\n• `/del-elem --yes` (deletes selected element without confirmation)\n• `/del-elem --id text-123 --yes` (deletes specific element without confirmation)',
              handled: true
            };
          }
        }
      }

      // Handle confirmation unless --yes was provided
      if (!skipConfirmation) {
        // Use browser confirmation dialog
        const confirmMessage = 'Are you sure you want to delete this element? This action cannot be undone.';
        if (!confirm(confirmMessage)) {
          return {
            success: false,
            message: '⏸️ **Command Cancelled**\n\nElement deletion was cancelled.',
            handled: true
          };
        }
      }

      // Find the element across all pages
      let foundElement: any = null;
      let foundPage: any = null;
      let elementIndex = -1;

      const pages = context.project.composition.pages || [];
      for (const page of pages) {
        const index = page.elements.findIndex((el: any) => el.id === elementId);
        if (index !== -1) {
          foundElement = page.elements[index];
          foundPage = page;
          elementIndex = index;
          break;
        }
      }

      if (!foundElement) {
        return {
          success: false,
          message: `❌ **Element Not Found**\n\nNo element with ID '${elementId}' was found in the composition.\n\nTip: Use the properties panel to find element IDs, or check the composition structure.`,
          handled: true
        };
      }

      // Remove the element from the page
      foundPage.elements.splice(elementIndex, 1);

      // Update the project
      const updatedProject = {
        ...context.project,
        composition: {
          ...context.project.composition,
          pages: pages
        }
      };

      context.updateProject(updatedProject);

      // Check if this was the selected element and determine message
      const wasSelected = context.project.appState?.selectedElementId === elementId;
      const deletionMethod = args.length === 0 ? 'selected element' : `element '${elementId}'`;

      // Clear selection if the deleted element was selected
      if (wasSelected) {
        const updatedProjectWithClearedSelection = {
          ...updatedProject,
          appState: {
            ...updatedProject.appState,
            selectedElementId: null
          }
        };
        context.updateProject(updatedProjectWithClearedSelection);
      }

      return {
        success: true,
        message: `✅ **Element Deleted**\n\nDeleted ${deletionMethod} (${foundElement.type}) from page "${foundPage.name}"\n\n• Element ID: ${elementId}\n• Element type: ${foundElement.type}\n• ${foundElement.text ? `Text: "${foundElement.text}"` : foundElement.src ? `Source: ${foundElement.src}` : 'Custom element'}\n• Page: ${foundPage.name}${wasSelected ? '\n• Selection cleared' : ''}`,
        handled: true
      };

    } catch (error) {
      console.error('Failed to delete element:', error);
      return {
        success: false,
        message: '❌ **Delete Failed**\n\nFailed to delete element. Please try again.',
        handled: true
      };
    }
  }
};

/**
 * Set text element properties command
 * Supports text-specific options and common element properties
 */
const setTextCommand: SlashCommand = {
  name: 'set-text',
  description: 'Modify properties of a text element',
  usage: '/set-text [--id|-i element_id] [--text|-t "text"] [--font-size|-fs size] [--color|-c color] [--font-family|-ff family] [--font-weight|-fw weight] [--text-align|-ta align] [--left|-l x] [--top|-tp y] [--width|-w width] [--opacity|-o opacity] [--rotation|-r degrees]',
  requiresConfirmation: false,
  execute: async (context: SlashCommandContext): Promise<SlashCommandResult> => {
    try {
      if (!context.project || !context.project.composition) {
        return {
          success: false,
          message: '❌ **No Project**\n\nNo project is currently loaded. Please create or load a project first.',
          handled: true
        };
      }

      const args = context.args || [];
      let elementId: string | null = null;
      const updates: any = {};

      // If no arguments provided, try to use the selected element
      if (args.length === 0) {
        const selectedElementId = context.project.appState?.selectedElementId;
        if (selectedElementId) {
          elementId = selectedElementId;
        } else {
          return {
            success: false,
            message: '❌ **No Element Selected**\n\nNo element ID provided and no element is currently selected.\n\nOptions:\n• Select a text element in the editor, then use `/set-text`\n• Specify an element ID: `/set-text --id element_id`\n\nExamples:\n• `/set-text --text "New content"`\n• `/set-text --id text-123 --font-size 48`',
            handled: true
          };
        }
      } else {
        // Parse arguments
        for (let i = 0; i < args.length; i++) {
          const arg = args[i];
          const nextArg = args[i + 1];

          switch (arg) {
            case '--id':
            case '-i':
              if (!nextArg) {
                return {
                  success: false,
                  message: '❌ **Missing Value**\n\nOption `--id` requires a value.\n\nExample: `--id text-1234567890-abc123`',
                  handled: true
                };
              }
              elementId = nextArg;
              i++; // Skip next arg
              break;

            case '--text':
            case '-t':
              if (!nextArg) {
                return {
                  success: false,
                  message: '❌ **Missing Value**\n\nOption `--text` requires a value.\n\nExample: `--text "Hello World"`',
                  handled: true
                };
              }
              updates.text = nextArg;
              i++; // Skip next arg
              break;

            case '--font-size':
            case '-fs':
              if (!nextArg) {
                return {
                  success: false,
                  message: '❌ **Missing Value**\n\nOption `--font-size` requires a value.\n\nExample: `--font-size 24`',
                  handled: true
                };
              }
              const fontSize = parseInt(nextArg, 10);
              if (isNaN(fontSize) || fontSize <= 0) {
                return {
                  success: false,
                  message: `❌ **Invalid Font Size**\n\nFont size must be a positive number. Got '${nextArg}'`,
                  handled: true
                };
              }
              updates.fontSize = fontSize;
              i++; // Skip next arg
              break;

            case '--color':
            case '-c':
              if (!nextArg) {
                return {
                  success: false,
                  message: '❌ **Missing Value**\n\nOption `--color` requires a value.\n\nExample: `--color "#ff0000"`',
                  handled: true
                };
              }
              updates.color = nextArg;
              i++; // Skip next arg
              break;

            case '--font-family':
            case '-ff':
              if (!nextArg) {
                return {
                  success: false,
                  message: '❌ **Missing Value**\n\nOption `--font-family` requires a value.\n\nExample: `--font-family "Arial, sans-serif"`',
                  handled: true
                };
              }
              updates.fontFamily = nextArg;
              i++; // Skip next arg
              break;

            case '--font-weight':
            case '-fw':
              if (!nextArg) {
                return {
                  success: false,
                  message: '❌ **Missing Value**\n\nOption `--font-weight` requires a value.\n\nExample: `--font-weight "bold"`',
                  handled: true
                };
              }
              updates.fontWeight = nextArg;
              i++; // Skip next arg
              break;

            case '--text-align':
            case '-ta':
              if (!nextArg) {
                return {
                  success: false,
                  message: '❌ **Missing Value**\n\nOption `--text-align` requires a value.\n\nValid values: left, center, right',
                  handled: true
                };
              }
              if (!['left', 'center', 'right'].includes(nextArg)) {
                return {
                  success: false,
                  message: `❌ **Invalid Text Align**\n\nText align must be 'left', 'center', or 'right'. Got '${nextArg}'`,
                  handled: true
                };
              }
              updates.textAlign = nextArg;
              i++; // Skip next arg
              break;

            case '--left':
            case '-l':
              if (!nextArg) {
                return {
                  success: false,
                  message: '❌ **Missing Value**\n\nOption `--left` requires a value.\n\nExample: `--left 150`',
                  handled: true
                };
              }
              const left = parseInt(nextArg, 10);
              if (isNaN(left)) {
                return {
                  success: false,
                  message: `❌ **Invalid Position**\n\nLeft position must be a number. Got '${nextArg}'`,
                  handled: true
                };
              }
              updates.left = left;
              i++; // Skip next arg
              break;

            case '--top':
            case '-tp':
              if (!nextArg) {
                return {
                  success: false,
                  message: '❌ **Missing Value**\n\nOption `--top` requires a value.\n\nExample: `--top 200`',
                  handled: true
                };
              }
              const top = parseInt(nextArg, 10);
              if (isNaN(top)) {
                return {
                  success: false,
                  message: `❌ **Invalid Position**\n\nTop position must be a number. Got '${nextArg}'`,
                  handled: true
                };
              }
              updates.top = top;
              i++; // Skip next arg
              break;

            case '--width':
            case '-w':
              if (!nextArg) {
                return {
                  success: false,
                  message: '❌ **Missing Value**\n\nOption `--width` requires a value.\n\nExample: `--width 300`',
                  handled: true
                };
              }
              const width = parseInt(nextArg, 10);
              if (isNaN(width) || width <= 0) {
                return {
                  success: false,
                  message: `❌ **Invalid Width**\n\nWidth must be a positive number. Got '${nextArg}'`,
                  handled: true
                };
              }
              updates.width = width;
              i++; // Skip next arg
              break;

            case '--opacity':
            case '-o':
              if (!nextArg) {
                return {
                  success: false,
                  message: '❌ **Missing Value**\n\nOption `--opacity` requires a value.\n\nExample: `--opacity 0.8`',
                  handled: true
                };
              }
              const opacity = parseFloat(nextArg);
              if (isNaN(opacity) || opacity < 0 || opacity > 1) {
                return {
                  success: false,
                  message: `❌ **Invalid Opacity**\n\nOpacity must be between 0.0 and 1.0. Got '${nextArg}'`,
                  handled: true
                };
              }
              updates.opacity = opacity;
              i++; // Skip next arg
              break;

            case '--rotation':
            case '-r':
              if (!nextArg) {
                return {
                  success: false,
                  message: '❌ **Missing Value**\n\nOption `--rotation` requires a value.\n\nExample: `--rotation 45`',
                  handled: true
                };
              }
              const rotation = parseInt(nextArg, 10);
              if (isNaN(rotation)) {
                return {
                  success: false,
                  message: `❌ **Invalid Rotation**\n\nRotation must be a number (degrees). Got '${nextArg}'`,
                  handled: true
                };
              }
              updates.rotation = rotation;
              i++; // Skip next arg
              break;

            default:
              if (arg.startsWith('-')) {
                return {
                  success: false,
                  message: `❌ **Unknown Option**\n\nUnknown option '${arg}'. Use /set-text without arguments to see usage.`,
                  handled: true
                };
              }
              // If it's not an option, treat it as the element ID for convenience
              if (!elementId) {
                elementId = arg;
              }
              break;
          }
        }

        // Final check for element ID after parsing arguments
        if (!elementId) {
          const selectedElementId = context.project.appState?.selectedElementId;
          if (selectedElementId) {
            elementId = selectedElementId;
          } else {
            return {
              success: false,
              message: '❌ **Missing Element ID**\n\nPlease specify an element ID or select an element.\n\nUsage: `/set-text [--id element_id] [options...]`\n\nExample: `/set-text --id text-123 --font-size 32`',
              handled: true
            };
          }
        }
      }

      // Check if we have any updates to apply
      if (Object.keys(updates).length === 0) {
        return {
          success: false,
          message: '❌ **No Updates Specified**\n\nPlease specify at least one property to update.\n\nAvailable options: --text, --font-size, --color, --font-family, --font-weight, --text-align, --left, --top, --width, --opacity, --rotation',
          handled: true
        };
      }

      // Find the element across all pages
      let foundElement: any = null;
      let foundPage: any = null;
      let elementIndex = -1;

      const pages = context.project.composition.pages || [];
      for (const page of pages) {
        const index = page.elements.findIndex((el: any) => el.id === elementId);
        if (index !== -1) {
          foundElement = page.elements[index];
          foundPage = page;
          elementIndex = index;
          break;
        }
      }

      if (!foundElement) {
        return {
          success: false,
          message: `❌ **Element Not Found**\n\nNo element with ID '${elementId}' was found in the composition.`,
          handled: true
        };
      }

      // Verify it's a text element
      if (foundElement.type !== 'text') {
        return {
          success: false,
          message: `❌ **Wrong Element Type**\n\nElement '${elementId}' is a ${foundElement.type} element, not a text element.\n\nUse:\n• /set-text for text elements\n• /set-image for image elements\n• /set-video for video elements`,
          handled: true
        };
      }

      // Apply updates to the element
      Object.assign(foundElement, updates);

      // Update the project
      const updatedProject = {
        ...context.project,
        composition: {
          ...context.project.composition,
          pages: pages
        }
      };

      context.updateProject(updatedProject);

      // Create summary of changes
      const changesList = Object.entries(updates).map(([key, value]) => {
        switch (key) {
          case 'text': return `Text: "${value}"`;
          case 'fontSize': return `Font size: ${value}px`;
          case 'color': return `Color: ${value}`;
          case 'fontFamily': return `Font family: ${value}`;
          case 'fontWeight': return `Font weight: ${value}`;
          case 'textAlign': return `Text align: ${value}`;
          case 'left': return `Left: ${value}px`;
          case 'top': return `Top: ${value}px`;
          case 'width': return `Width: ${value}px`;
          case 'opacity': return `Opacity: ${value}`;
          case 'rotation': return `Rotation: ${value}°`;
          default: return `${key}: ${value}`;
        }
      });

      return {
        success: true,
        message: `✅ **Text Element Updated**\n\nUpdated text element '${elementId}' on page "${foundPage.name}"\n\n• ${changesList.join('\n• ')}`,
        handled: true
      };

    } catch (error) {
      console.error('Failed to update text element:', error);
      return {
        success: false,
        message: '❌ **Update Failed**\n\nFailed to update text element. Please try again.',
        handled: true
      };
    }
  }
};

/**
 * Set image element properties command
 * Supports image-specific options and common element properties
 */
const setImageCommand: SlashCommand = {
  name: 'set-image',
  description: 'Modify properties of an image element',
  usage: '/set-image [--id|-i element_id] [--src|-s url] [--left|-l x] [--top|-tp y] [--width|-w width] [--height|-h height] [--opacity|-o opacity] [--rotation|-r degrees]',
  requiresConfirmation: false,
  execute: async (context: SlashCommandContext): Promise<SlashCommandResult> => {
    try {
      if (!context.project || !context.project.composition) {
        return {
          success: false,
          message: '❌ **No Project**\n\nNo project is currently loaded. Please create or load a project first.',
          handled: true
        };
      }

      const args = context.args || [];
      let elementId: string | null = null;
      const updates: any = {};

      // If no arguments provided, try to use the selected element
      if (args.length === 0) {
        const selectedElementId = context.project.appState?.selectedElementId;
        if (selectedElementId) {
          elementId = selectedElementId;
        } else {
          return {
            success: false,
            message: '❌ **No Element Selected**\n\nNo element ID provided and no element is currently selected.\n\nOptions:\n• Select an image element in the editor, then use `/set-image`\n• Specify an element ID: `/set-image --id element_id`\n\nExamples:\n• `/set-image --src "https://example.com/new-image.jpg"`\n• `/set-image --id image-123 --width 300`',
            handled: true
          };
        }
      } else {
        // Parse arguments
        for (let i = 0; i < args.length; i++) {
          const arg = args[i];
          const nextArg = args[i + 1];

          switch (arg) {
            case '--id':
            case '-i':
              if (!nextArg) {
                return {
                  success: false,
                  message: '❌ **Missing Value**\n\nOption `--id` requires a value.\n\nExample: `--id image-1234567890-abc123`',
                  handled: true
                };
              }
              elementId = nextArg;
              i++; // Skip next arg
              break;

            case '--src':
            case '-s':
              if (!nextArg) {
                return {
                  success: false,
                  message: '❌ **Missing Value**\n\nOption `--src` requires a value.\n\nExample: `--src "https://example.com/image.jpg"`',
                  handled: true
                };
              }
              updates.src = nextArg;
              i++; // Skip next arg
              break;

            case '--left':
            case '-l':
              if (!nextArg) {
                return {
                  success: false,
                  message: '❌ **Missing Value**\n\nOption `--left` requires a value.\n\nExample: `--left 150`',
                  handled: true
                };
              }
              const left = parseInt(nextArg, 10);
              if (isNaN(left)) {
                return {
                  success: false,
                  message: `❌ **Invalid Position**\n\nLeft position must be a number. Got '${nextArg}'`,
                  handled: true
                };
              }
              updates.left = left;
              i++; // Skip next arg
              break;

            case '--top':
            case '-tp':
              if (!nextArg) {
                return {
                  success: false,
                  message: '❌ **Missing Value**\n\nOption `--top` requires a value.\n\nExample: `--top 200`',
                  handled: true
                };
              }
              const top = parseInt(nextArg, 10);
              if (isNaN(top)) {
                return {
                  success: false,
                  message: `❌ **Invalid Position**\n\nTop position must be a number. Got '${nextArg}'`,
                  handled: true
                };
              }
              updates.top = top;
              i++; // Skip next arg
              break;

            case '--width':
            case '-w':
              if (!nextArg) {
                return {
                  success: false,
                  message: '❌ **Missing Value**\n\nOption `--width` requires a value.\n\nExample: `--width 300`',
                  handled: true
                };
              }
              const width = parseInt(nextArg, 10);
              if (isNaN(width) || width <= 0) {
                return {
                  success: false,
                  message: `❌ **Invalid Width**\n\nWidth must be a positive number. Got '${nextArg}'`,
                  handled: true
                };
              }
              updates.width = width;
              i++; // Skip next arg
              break;

            case '--height':
            case '-h':
              if (!nextArg) {
                return {
                  success: false,
                  message: '❌ **Missing Value**\n\nOption `--height` requires a value.\n\nExample: `--height 250`',
                  handled: true
                };
              }
              const height = parseInt(nextArg, 10);
              if (isNaN(height) || height <= 0) {
                return {
                  success: false,
                  message: `❌ **Invalid Height**\n\nHeight must be a positive number. Got '${nextArg}'`,
                  handled: true
                };
              }
              updates.height = height;
              i++; // Skip next arg
              break;

            case '--opacity':
            case '-o':
              if (!nextArg) {
                return {
                  success: false,
                  message: '❌ **Missing Value**\n\nOption `--opacity` requires a value.\n\nExample: `--opacity 0.8`',
                  handled: true
                };
              }
              const opacity = parseFloat(nextArg);
              if (isNaN(opacity) || opacity < 0 || opacity > 1) {
                return {
                  success: false,
                  message: `❌ **Invalid Opacity**\n\nOpacity must be between 0.0 and 1.0. Got '${nextArg}'`,
                  handled: true
                };
              }
              updates.opacity = opacity;
              i++; // Skip next arg
              break;

            case '--rotation':
            case '-r':
              if (!nextArg) {
                return {
                  success: false,
                  message: '❌ **Missing Value**\n\nOption `--rotation` requires a value.\n\nExample: `--rotation 45`',
                  handled: true
                };
              }
              const rotation = parseInt(nextArg, 10);
              if (isNaN(rotation)) {
                return {
                  success: false,
                  message: `❌ **Invalid Rotation**\n\nRotation must be a number (degrees). Got '${nextArg}'`,
                  handled: true
                };
              }
              updates.rotation = rotation;
              i++; // Skip next arg
              break;

            default:
              if (arg.startsWith('-')) {
                return {
                  success: false,
                  message: `❌ **Unknown Option**\n\nUnknown option '${arg}'. Use /set-image without arguments to see usage.`,
                  handled: true
                };
              }
              // If it's not an option, treat it as the element ID for convenience
              if (!elementId) {
                elementId = arg;
              }
              break;
          }
        }

        // Final check for element ID after parsing arguments
        if (!elementId) {
          const selectedElementId = context.project.appState?.selectedElementId;
          if (selectedElementId) {
            elementId = selectedElementId;
          } else {
            return {
              success: false,
              message: '❌ **Missing Element ID**\n\nPlease specify an element ID or select an element.\n\nUsage: `/set-image [--id element_id] [options...]`\n\nExample: `/set-image --id image-123 --width 300`',
              handled: true
            };
          }
        }
      }

      // Check if we have any updates to apply
      if (Object.keys(updates).length === 0) {
        return {
          success: false,
          message: '❌ **No Updates Specified**\n\nPlease specify at least one property to update.\n\nAvailable options: --src, --left, --top, --width, --height, --opacity, --rotation',
          handled: true
        };
      }

      // Find the element across all pages
      let foundElement: any = null;
      let foundPage: any = null;
      let elementIndex = -1;

      const pages = context.project.composition.pages || [];
      for (const page of pages) {
        const index = page.elements.findIndex((el: any) => el.id === elementId);
        if (index !== -1) {
          foundElement = page.elements[index];
          foundPage = page;
          elementIndex = index;
          break;
        }
      }

      if (!foundElement) {
        return {
          success: false,
          message: `❌ **Element Not Found**\n\nNo element with ID '${elementId}' was found in the composition.`,
          handled: true
        };
      }

      // Verify it's an image element
      if (foundElement.type !== 'image') {
        return {
          success: false,
          message: `❌ **Wrong Element Type**\n\nElement '${elementId}' is a ${foundElement.type} element, not an image element.\n\nUse:\n• /set-text for text elements\n• /set-image for image elements\n• /set-video for video elements`,
          handled: true
        };
      }

      // Apply updates to the element
      Object.assign(foundElement, updates);

      // Update the project
      const updatedProject = {
        ...context.project,
        composition: {
          ...context.project.composition,
          pages: pages
        }
      };

      context.updateProject(updatedProject);

      // Create summary of changes
      const changesList = Object.entries(updates).map(([key, value]) => {
        switch (key) {
          case 'src': return `Source: ${value}`;
          case 'left': return `Left: ${value}px`;
          case 'top': return `Top: ${value}px`;
          case 'width': return `Width: ${value}px`;
          case 'height': return `Height: ${value}px`;
          case 'opacity': return `Opacity: ${value}`;
          case 'rotation': return `Rotation: ${value}°`;
          default: return `${key}: ${value}`;
        }
      });

      return {
        success: true,
        message: `✅ **Image Element Updated**\n\nUpdated image element '${elementId}' on page "${foundPage.name}"\n\n• ${changesList.join('\n• ')}`,
        handled: true
      };

    } catch (error) {
      console.error('Failed to update image element:', error);
      return {
        success: false,
        message: '❌ **Update Failed**\n\nFailed to update image element. Please try again.',
        handled: true
      };
    }
  }
};

/**
 * Set video element properties command
 * Supports video-specific options and common element properties
 */
const setVideoCommand: SlashCommand = {
  name: 'set-video',
  description: 'Modify properties of a video element',
  usage: '/set-video [--id|-i element_id] [--src|-s url] [--left|-l x] [--top|-tp y] [--width|-w width] [--height|-h height] [--opacity|-o opacity] [--rotation|-r degrees] [--delay|-d milliseconds]',
  requiresConfirmation: false,
  execute: async (context: SlashCommandContext): Promise<SlashCommandResult> => {
    try {
      if (!context.project || !context.project.composition) {
        return {
          success: false,
          message: '❌ **No Project**\n\nNo project is currently loaded. Please create or load a project first.',
          handled: true
        };
      }

      const args = context.args || [];
      let elementId: string | null = null;
      const updates: any = {};

      // If no arguments provided, try to use the selected element
      if (args.length === 0) {
        const selectedElementId = context.project.appState?.selectedElementId;
        if (selectedElementId) {
          elementId = selectedElementId;
        } else {
          return {
            success: false,
            message: '❌ **No Element Selected**\n\nNo element ID provided and no element is currently selected.\n\nOptions:\n• Select a video element in the editor, then use `/set-video`\n• Specify an element ID: `/set-video --id element_id`\n\nExamples:\n• `/set-video --src "https://example.com/new-video.mp4"`\n• `/set-video --id video-123 --delay 2000`',
            handled: true
          };
        }
      } else {
        // Parse arguments
        for (let i = 0; i < args.length; i++) {
          const arg = args[i];
          const nextArg = args[i + 1];

          switch (arg) {
            case '--id':
            case '-i':
              if (!nextArg) {
                return {
                  success: false,
                  message: '❌ **Missing Value**\n\nOption `--id` requires a value.\n\nExample: `--id video-1234567890-abc123`',
                  handled: true
                };
              }
              elementId = nextArg;
              i++; // Skip next arg
              break;

            case '--src':
            case '-s':
              if (!nextArg) {
                return {
                  success: false,
                  message: '❌ **Missing Value**\n\nOption `--src` requires a value.\n\nExample: `--src "https://example.com/video.mp4"`',
                  handled: true
                };
              }
              updates.src = nextArg;
              i++; // Skip next arg
              break;

            case '--left':
            case '-l':
              if (!nextArg) {
                return {
                  success: false,
                  message: '❌ **Missing Value**\n\nOption `--left` requires a value.\n\nExample: `--left 150`',
                  handled: true
                };
              }
              const left = parseInt(nextArg, 10);
              if (isNaN(left)) {
                return {
                  success: false,
                  message: `❌ **Invalid Position**\n\nLeft position must be a number. Got '${nextArg}'`,
                  handled: true
                };
              }
              updates.left = left;
              i++; // Skip next arg
              break;

            case '--top':
            case '-tp':
              if (!nextArg) {
                return {
                  success: false,
                  message: '❌ **Missing Value**\n\nOption `--top` requires a value.\n\nExample: `--top 200`',
                  handled: true
                };
              }
              const top = parseInt(nextArg, 10);
              if (isNaN(top)) {
                return {
                  success: false,
                  message: `❌ **Invalid Position**\n\nTop position must be a number. Got '${nextArg}'`,
                  handled: true
                };
              }
              updates.top = top;
              i++; // Skip next arg
              break;

            case '--width':
            case '-w':
              if (!nextArg) {
                return {
                  success: false,
                  message: '❌ **Missing Value**\n\nOption `--width` requires a value.\n\nExample: `--width 640`',
                  handled: true
                };
              }
              const width = parseInt(nextArg, 10);
              if (isNaN(width) || width <= 0) {
                return {
                  success: false,
                  message: `❌ **Invalid Width**\n\nWidth must be a positive number. Got '${nextArg}'`,
                  handled: true
                };
              }
              updates.width = width;
              i++; // Skip next arg
              break;

            case '--height':
            case '-h':
              if (!nextArg) {
                return {
                  success: false,
                  message: '❌ **Missing Value**\n\nOption `--height` requires a value.\n\nExample: `--height 480`',
                  handled: true
                };
              }
              const height = parseInt(nextArg, 10);
              if (isNaN(height) || height <= 0) {
                return {
                  success: false,
                  message: `❌ **Invalid Height**\n\nHeight must be a positive number. Got '${nextArg}'`,
                  handled: true
                };
              }
              updates.height = height;
              i++; // Skip next arg
              break;

            case '--opacity':
            case '-o':
              if (!nextArg) {
                return {
                  success: false,
                  message: '❌ **Missing Value**\n\nOption `--opacity` requires a value.\n\nExample: `--opacity 0.8`',
                  handled: true
                };
              }
              const opacity = parseFloat(nextArg);
              if (isNaN(opacity) || opacity < 0 || opacity > 1) {
                return {
                  success: false,
                  message: `❌ **Invalid Opacity**\n\nOpacity must be between 0.0 and 1.0. Got '${nextArg}'`,
                  handled: true
                };
              }
              updates.opacity = opacity;
              i++; // Skip next arg
              break;

            case '--rotation':
            case '-r':
              if (!nextArg) {
                return {
                  success: false,
                  message: '❌ **Missing Value**\n\nOption `--rotation` requires a value.\n\nExample: `--rotation 45`',
                  handled: true
                };
              }
              const rotation = parseInt(nextArg, 10);
              if (isNaN(rotation)) {
                return {
                  success: false,
                  message: `❌ **Invalid Rotation**\n\nRotation must be a number (degrees). Got '${nextArg}'`,
                  handled: true
                };
              }
              updates.rotation = rotation;
              i++; // Skip next arg
              break;

            case '--delay':
            case '-d':
              if (!nextArg) {
                return {
                  success: false,
                  message: '❌ **Missing Value**\n\nOption `--delay` requires a value.\n\nExample: `--delay 1000`',
                  handled: true
                };
              }
              const delay = parseInt(nextArg, 10);
              if (isNaN(delay) || delay < 0) {
                return {
                  success: false,
                  message: `❌ **Invalid Delay**\n\nDelay must be a non-negative number (milliseconds). Got '${nextArg}'`,
                  handled: true
                };
              }
              updates.delay = delay;
              i++; // Skip next arg
              break;

            default:
              if (arg.startsWith('-')) {
                return {
                  success: false,
                  message: `❌ **Unknown Option**\n\nUnknown option '${arg}'. Use /set-video without arguments to see usage.`,
                  handled: true
                };
              }
              // If it's not an option, treat it as the element ID for convenience
              if (!elementId) {
                elementId = arg;
              }
              break;
          }
        }

        // Final check for element ID after parsing arguments
        if (!elementId) {
          const selectedElementId = context.project.appState?.selectedElementId;
          if (selectedElementId) {
            elementId = selectedElementId;
          } else {
            return {
              success: false,
              message: '❌ **Missing Element ID**\n\nPlease specify an element ID or select an element.\n\nUsage: `/set-video [--id element_id] [options...]`\n\nExample: `/set-video --id video-123 --delay 2000`',
              handled: true
            };
          }
        }
      }

      // Check if we have any updates to apply
      if (Object.keys(updates).length === 0) {
        return {
          success: false,
          message: '❌ **No Updates Specified**\n\nPlease specify at least one property to update.\n\nAvailable options: --src, --left, --top, --width, --height, --opacity, --rotation, --delay',
          handled: true
        };
      }

      // Find the element across all pages
      let foundElement: any = null;
      let foundPage: any = null;
      let elementIndex = -1;

      const pages = context.project.composition.pages || [];
      for (const page of pages) {
        const index = page.elements.findIndex((el: any) => el.id === elementId);
        if (index !== -1) {
          foundElement = page.elements[index];
          foundPage = page;
          elementIndex = index;
          break;
        }
      }

      if (!foundElement) {
        return {
          success: false,
          message: `❌ **Element Not Found**\n\nNo element with ID '${elementId}' was found in the composition.`,
          handled: true
        };
      }

      // Verify it's a video element
      if (foundElement.type !== 'video') {
        return {
          success: false,
          message: `❌ **Wrong Element Type**\n\nElement '${elementId}' is a ${foundElement.type} element, not a video element.\n\nUse:\n• /set-text for text elements\n• /set-image for image elements\n• /set-video for video elements`,
          handled: true
        };
      }

      // Apply updates to the element
      Object.assign(foundElement, updates);

      // Update the project
      const updatedProject = {
        ...context.project,
        composition: {
          ...context.project.composition,
          pages: pages
        }
      };

      context.updateProject(updatedProject);

      // Create summary of changes
      const changesList = Object.entries(updates).map(([key, value]) => {
        switch (key) {
          case 'src': return `Source: ${value}`;
          case 'left': return `Left: ${value}px`;
          case 'top': return `Top: ${value}px`;
          case 'width': return `Width: ${value}px`;
          case 'height': return `Height: ${value}px`;
          case 'opacity': return `Opacity: ${value}`;
          case 'rotation': return `Rotation: ${value}°`;
          case 'delay': return `Delay: ${value}ms`;
          default: return `${key}: ${value}`;
        }
      });

      return {
        success: true,
        message: `✅ **Video Element Updated**\n\nUpdated video element '${elementId}' on page "${foundPage.name}"\n\n• ${changesList.join('\n• ')}`,
        handled: true
      };

    } catch (error) {
      console.error('Failed to update video element:', error);
      return {
        success: false,
        message: '❌ **Update Failed**\n\nFailed to update video element. Please try again.',
        handled: true
      };
    }
  }
};

/**
 * Set composition properties command
 * Supports --title, --fps, --width, --height options
 */
const setCompCommand: SlashCommand = {
  name: 'set-comp',
  description: 'Set composition properties including title, fps, width, and height',
  usage: '/set-comp [--title|-t "title"] [--fps|-f fps] [--width|-w width] [--height|-h height]',
  requiresConfirmation: false,
  execute: async (context: SlashCommandContext): Promise<SlashCommandResult> => {
    try {
      if (!context.project || !context.project.composition) {
        return {
          success: false,
          message: '❌ **No Project**\n\nNo project is currently loaded. Please create or load a project first.',
          handled: true
        };
      }

      const args = context.args || [];
      
      if (args.length === 0) {
        return {
          success: false,
          message: '❌ **Missing Parameters**\n\nPlease specify at least one option to set.\n\nUsage: `/set-comp [--title|-t "title"] [--fps|-f fps] [--width|-w width] [--height|-h height]`\n\nExamples:\n• `/set-comp --title "My Video Project" --fps 60`\n• `/set-comp --width 3840 --height 2160`\n• `/set-comp -t "HD Video" -w 1920 -h 1080 -f 30`',
          handled: true
        };
      }

      const updates: any = {};
      let hasUpdates = false;

      // Parse arguments
      for (let i = 0; i < args.length; i++) {
        const arg = args[i];
        const nextArg = args[i + 1];

        switch (arg) {
          case '--title':
          case '-t':
            if (!nextArg) {
              return {
                success: false,
                message: '❌ **Missing Value**\n\nOption `--title` requires a value.\n\nExample: `--title "My Video Project"`',
                handled: true
              };
            }
            updates.title = nextArg;
            hasUpdates = true;
            i++; // Skip next arg
            break;

          case '--fps':
          case '-f':
            if (!nextArg) {
              return {
                success: false,
                message: '❌ **Missing Value**\n\nOption `--fps` requires a value.\n\nExample: `--fps 60`',
                handled: true
              };
            }
            const fps = parseInt(nextArg, 10);
            if (isNaN(fps) || fps <= 0 || fps > 120) {
              return {
                success: false,
                message: `❌ **Invalid FPS**\n\nFPS must be a positive number between 1 and 120. Got '${nextArg}'`,
                handled: true
              };
            }
            updates.fps = fps;
            hasUpdates = true;
            i++; // Skip next arg
            break;

          case '--width':
          case '-w':
            if (!nextArg) {
              return {
                success: false,
                message: '❌ **Missing Value**\n\nOption `--width` requires a value.\n\nExample: `--width 1920`',
                handled: true
              };
            }
            const width = parseInt(nextArg, 10);
            if (isNaN(width) || width <= 0 || width > 7680) {
              return {
                success: false,
                message: `❌ **Invalid Width**\n\nWidth must be a positive number between 1 and 7680. Got '${nextArg}'`,
                handled: true
              };
            }
            updates.width = width;
            hasUpdates = true;
            i++; // Skip next arg
            break;

          case '--height':
          case '-h':
            if (!nextArg) {
              return {
                success: false,
                message: '❌ **Missing Value**\n\nOption `--height` requires a value.\n\nExample: `--height 1080`',
                handled: true
              };
            }
            const height = parseInt(nextArg, 10);
            if (isNaN(height) || height <= 0 || height > 4320) {
              return {
                success: false,
                message: `❌ **Invalid Height**\n\nHeight must be a positive number between 1 and 4320. Got '${nextArg}'`,
                handled: true
              };
            }
            updates.height = height;
            hasUpdates = true;
            i++; // Skip next arg
            break;

          default:
            if (arg.startsWith('-')) {
              return {
                success: false,
                message: `❌ **Unknown Option**\n\nUnknown option '${arg}'. Available options: --title, --fps, --width, --height`,
                handled: true
              };
            }
            break;
        }
      }

      if (!hasUpdates) {
        return {
          success: false,
          message: '❌ **No Updates Specified**\n\nPlease specify at least one property to update.\n\nAvailable options: --title, --fps, --width, --height',
          handled: true
        };
      }

      // Prepare updated project
      const updatedProject = { ...context.project };
      
      // Update project title if specified
      if (updates.title !== undefined) {
        updatedProject.name = updates.title;
      }

      // Update composition properties
      const composition = { ...updatedProject.composition };
      if (updates.fps !== undefined) {
        composition.fps = updates.fps;
      }
      if (updates.width !== undefined) {
        composition.width = updates.width;
      }
      if (updates.height !== undefined) {
        composition.height = updates.height;
      }
      
      updatedProject.composition = composition;

      // Update the project
      context.updateProject(updatedProject);

      // Create summary of changes
      const changesList: string[] = [];
      if (updates.title !== undefined) {
        changesList.push(`Title: "${context.project.name || 'Untitled'}" → "${updates.title}"`);
      }
      if (updates.fps !== undefined) {
        changesList.push(`FPS: ${context.project.composition.fps || 30} → ${updates.fps}`);
      }
      if (updates.width !== undefined) {
        changesList.push(`Width: ${context.project.composition.width || 1920}px → ${updates.width}px`);
      }
      if (updates.height !== undefined) {
        changesList.push(`Height: ${context.project.composition.height || 1080}px → ${updates.height}px`);
      }

      return {
        success: true,
        message: `✅ **Composition Updated**\n\nComposition properties have been updated:\n\n• ${changesList.join('\n• ')}`,
        handled: true
      };

    } catch (error) {
      console.error('Failed to update composition:', error);
      return {
        success: false,
        message: '❌ **Update Failed**\n\nFailed to update composition properties. Please try again.',
        handled: true
      };
    }
  }
};

/**
 * List composition command - shows composition overview without page details
 */
const lsCompCommand: SlashCommand = {
  name: 'ls-comp',
  description: 'List composition overview with basic page information (IDs only)',
  usage: '/ls-comp',
  requiresConfirmation: false,
  execute: async (context: SlashCommandContext): Promise<SlashCommandResult> => {
    try {
      if (!context.project || !context.project.composition) {
        return {
          success: false,
          message: '❌ **No Project**\n\nNo project is currently loaded. Please create or load a project first.',
          handled: true
        };
      }

      const composition = context.project.composition;
      const pages = composition.pages || [];

      // Build composition overview as JSON
      const compositionData = {
        project: {
          name: context.project.name || 'Untitled Project',
          id: context.project.id
        },
        composition: {
          width: composition.width || 1920,
          height: composition.height || 1080,
          fps: composition.fps || 30,
          totalPages: pages.length
        },
        pages: pages.map((page: any, index: number) => ({
          index: index + 1,
          id: page.id,
          name: page.name || 'Untitled Page',
          duration: page.duration || null,
          durationSeconds: page.duration ? (page.duration / 1000) : null,
          elementCount: page.elements ? page.elements.length : 0
        }))
      };

      const message = `\`\`\`json\n${JSON.stringify(compositionData, null, 2)}\n\`\`\``;

      return {
        success: true,
        message,
        handled: true
      };

    } catch (error) {
      console.error('Failed to list composition:', error);
      return {
        success: false,
        message: '❌ **List Failed**\n\nFailed to list composition information. Please try again.',
        handled: true
      };
    }
  }
};

/**
 * List page command - shows detailed information for a specific page
 */
const lsPageCommand: SlashCommand = {
  name: 'ls-page',
  description: 'List detailed information for a specific page or the currently selected page',
  usage: '/ls-page [--id|-i page_id]',
  requiresConfirmation: false,
  execute: async (context: SlashCommandContext): Promise<SlashCommandResult> => {
    try {
      if (!context.project || !context.project.composition) {
        return {
          success: false,
          message: '❌ **No Project**\n\nNo project is currently loaded. Please create or load a project first.',
          handled: true
        };
      }

      const args = context.args || [];
      const composition = context.project.composition;
      const pages = composition.pages || [];

      if (pages.length === 0) {
        return {
          success: false,
          message: '❌ **No Pages**\n\nThe composition has no pages. Use `/new-page` to add pages.',
          handled: true
        };
      }

      let targetPageId: string | null = null;
      
      // Parse arguments for page ID
      for (let i = 0; i < args.length; i++) {
        const arg = args[i];
        if ((arg === '--id' || arg === '-i') && i + 1 < args.length) {
          targetPageId = args[i + 1];
          break;
        }
      }

      // If no ID provided, use selected page
      if (!targetPageId) {
        targetPageId = context.project.appState?.selectedPageId;
        if (!targetPageId) {
          return {
            success: false,
            message: '❌ **No Page Specified**\n\nNo page ID provided and no page is currently selected.\n\nOptions:\n• Select a page in the editor, then use `/ls-page`\n• Specify a page ID: `/ls-page --id page_id`',
            handled: true
          };
        }
      }

      // Find the target page
      const targetPage = pages.find((page: any) => page.id === targetPageId);
      if (!targetPage) {
        return {
          success: false,
          message: `❌ **Page Not Found**\n\nNo page with ID "${targetPageId}" was found in the composition.\n\nAvailable pages: ${pages.map((p: any) => p.id).join(', ')}`,
          handled: true
        };
      }

      // Return raw page data model
      const message = `\`\`\`json\n${JSON.stringify(targetPage, null, 2)}\n\`\`\``;

      return {
        success: true,
        message,
        handled: true
      };

    } catch (error) {
      console.error('Failed to list page:', error);
      return {
        success: false,
        message: '❌ **List Failed**\n\nFailed to list page information. Please try again.',
        handled: true
      };
    }
  }
};

/**
 * New chat command - clears chat history with optional --yes flag
 * Supports --yes/-y for direct clearing without confirmation
 */
const newChatCommand: SlashCommand = {
  name: 'new-chat',
  description: 'Clear chat history and start fresh. Supports --yes/-y for direct clearing',
  usage: '/new-chat [--yes|-y]',
  requiresConfirmation: false, // We handle confirmation ourselves based on --yes flag
  execute: async (context: SlashCommandContext): Promise<SlashCommandResult> => {
    try {
      let autoConfirm = false;
      
      // Parse command arguments
      const args = context.args || [];
      
      for (const arg of args) {
        // Handle auto-confirm options
        if (arg === '--yes' || arg === '-y') {
          autoConfirm = true;
        }
        // Handle unknown options
        else if (arg.startsWith('-')) {
          return {
            success: false,
            message: `❌ **Unknown Option**\n\nUnknown option '${arg}'. Usage: /new-chat [--yes]`,
            handled: true
          };
        }
      }
      
      // If --yes flag was provided, clear immediately
      if (autoConfirm) {
        if (context.setChatMessages) {
          context.setChatMessages([
            {
              id: 1,
              role: 'assistant',
              content: 'Chat history cleared! How can I help you with your video project?',
              timestamp: new Date().toISOString()
            }
          ]);
          
          return {
            success: true,
            message: '🗑️ **Chat History Cleared**\n\nChat history has been cleared successfully. Ready for a fresh start!',
            handled: true
          };
        } else {
          return {
            success: false,
            message: '❌ **Clear Failed**\n\nChat clearing functionality is not available in this context.',
            handled: true
          };
        }
      }
      
      // If no --yes flag, ask for confirmation
      return {
        success: false,
        message: '🤔 **Confirm Chat Clear**\n\nThis will clear all chat history and start fresh. Use `/new-chat --yes` to confirm.\n\n💡 *Tip: You can use `/new-chat -y` as a shortcut.*',
        handled: true
      };
      
    } catch (error) {
      console.error('Failed to handle new-chat command:', error);
      return {
        success: false,
        message: '❌ **Command Failed**\n\nFailed to process new-chat command. Please try again.',
        handled: true
      };
    }
  }
};

/**
 * Registry of available slash commands
 */
const commandRegistry: Map<string, SlashCommand> = new Map([
  ['reset', resetCommand],
  ['import', importCommand],
  ['export', exportCommand],
  ['share', shareCommand],
  ['new-page', newPageCommand],
  ['del-page', delPageCommand],
  ['zoom-tl', zoomTimelineCommand],
  ['set-page', setPageCommand],
  ['set-comp', setCompCommand],
  ['ls-comp', lsCompCommand],
  ['ls-page', lsPageCommand],
  ['new-text', newTextCommand],
  ['new-image', newImageCommand],
  ['new-video', newVideoCommand],
  ['new-audio', newAudioCommand],
  ['new-chat', newChatCommand],
  ['del-elem', delElementCommand],
  ['set-text', setTextCommand],
  ['set-image', setImageCommand],
  ['set-video', setVideoCommand],
  ['set-audio', setAudioCommand],
  ['del-audio', delAudioCommand]
]);

/**
 * Parse command arguments with support for quoted strings
 * Handles double quotes to allow multi-word arguments
 */
function parseCommandArguments(argString: string): string[] {
  const args: string[] = [];
  let current = '';
  let inQuotes = false;
  let i = 0;
  
  while (i < argString.length) {
    const char = argString[i];
    
    if (char === '"' && (i === 0 || argString[i - 1] !== '\\')) {
      // Toggle quote state for unescaped quotes
      inQuotes = !inQuotes;
    } else if (char === ' ' && !inQuotes) {
      // Space outside quotes - end current argument
      if (current.trim()) {
        args.push(current.trim());
        current = '';
      }
    } else if (char === '\\' && i + 1 < argString.length && argString[i + 1] === '"') {
      // Escaped quote - add the quote to current argument
      current += '"';
      i++; // Skip the next character (the escaped quote)
    } else {
      // Regular character - add to current argument
      current += char;
    }
    
    i++;
  }
  
  // Add final argument if exists
  if (current.trim()) {
    args.push(current.trim());
  }
  
  return args;
}

/**
 * Parse a message to check if it's a slash command
 */
export function parseSlashCommand(message: string): { isCommand: boolean; commandName?: string; args?: string[] } {
  const trimmed = message.trim();
  
  if (!trimmed.startsWith('/')) {
    return { isCommand: false };
  }
  
  const commandPart = trimmed.slice(1);
  const spaceIndex = commandPart.search(/\s/);
  
  if (spaceIndex === -1) {
    // No arguments - just command name
    return {
      isCommand: true,
      commandName: commandPart.toLowerCase(),
      args: []
    };
  }
  
  const commandName = commandPart.slice(0, spaceIndex).toLowerCase();
  const argString = commandPart.slice(spaceIndex + 1);
  const args = parseCommandArguments(argString);
  
  return {
    isCommand: true,
    commandName,
    args
  };
}

/**
 * Execute a slash command with the given context
 */
export async function executeSlashCommand(
  commandName: string, 
  args: string[], 
  context: SlashCommandContext
): Promise<SlashCommandResult> {
  const command = commandRegistry.get(commandName.toLowerCase());
  
  if (!command) {
    return {
      success: false,
      message: `❌ **Unknown Command**\n\nCommand \`/${commandName}\` not found. Available commands:\n\n${getAvailableCommandsHelp()}`,
      handled: true
    };
  }
  
  // Handle confirmation if required
  if (command.requiresConfirmation) {
    const confirmMessage = command.confirmationMessage || `Are you sure you want to execute /${commandName}?`;
    if (!window.confirm(confirmMessage)) {
      return {
        success: false,
        message: `⏸️ **Command Cancelled**\n\nThe \`/${commandName}\` command was cancelled.`,
        handled: true
      };
    }
  }
  
  // Add args to context for command execution
  const contextWithArgs = { ...context, args };
  
  return await command.execute(contextWithArgs);
}

/**
 * Get help text for all available commands
 */
export function getAvailableCommandsHelp(): string {
  const commands = Array.from(commandRegistry.values());
  
  return commands.map(cmd => 
    `• \`${cmd.usage}\` - ${cmd.description}`
  ).join('\n');
}

/**
 * Get list of available command names for autocomplete
 */
export function getAvailableCommands(): string[] {
  return Array.from(commandRegistry.keys());
}

/**
 * Get command details for autocomplete
 */
export function getAvailableCommandDetails(): Array<{ name: string; description: string; usage: string }> {
  return Array.from(commandRegistry.values()).map(cmd => ({
    name: cmd.name,
    description: cmd.description,
    usage: cmd.usage
  }));
}

/**
 * Fuzzy match slash commands based on user input
 */
export function matchSlashCommands(input: string): Array<{ name: string; description: string; usage: string; score: number }> {
  if (!input.startsWith('/')) {
    return [];
  }
  
  const query = input.slice(1).toLowerCase(); // Remove '/' and convert to lowercase
  
  if (query === '') {
    // Return all commands if no query
    return getAvailableCommandDetails().map(cmd => ({ ...cmd, score: 1 }));
  }
  
  const results = getAvailableCommandDetails()
    .map(cmd => {
      const name = cmd.name.toLowerCase();
      let score = 0;
      
      // Exact match gets highest score
      if (name === query) {
        score = 100;
      }
      // Starts with query gets high score
      else if (name.startsWith(query)) {
        score = 90 - (name.length - query.length); // Prefer shorter matches
      }
      // Contains query gets medium score
      else if (name.includes(query)) {
        score = 70 - name.indexOf(query); // Prefer earlier matches
      }
      // Fuzzy matching - check if all characters of query exist in order
      else {
        let queryIndex = 0;
        for (let i = 0; i < name.length && queryIndex < query.length; i++) {
          if (name[i] === query[queryIndex]) {
            queryIndex++;
          }
        }
        if (queryIndex === query.length) {
          score = 50 - (name.length - query.length); // Prefer shorter matches
        }
      }
      
      return { ...cmd, score };
    })
    .filter(cmd => cmd.score > 0)
    .sort((a, b) => b.score - a.score);
  
  return results;
}

/**
 * Register a new slash command
 */
export function registerSlashCommand(command: SlashCommand): void {
  commandRegistry.set(command.name.toLowerCase(), command);
}

/**
 * Unregister a slash command
 */
export function unregisterSlashCommand(commandName: string): boolean {
  return commandRegistry.delete(commandName.toLowerCase());
}

/**
 * Check if a command exists
 */
export function hasSlashCommand(commandName: string): boolean {
  return commandRegistry.has(commandName.toLowerCase());
}
=======
// Re-export everything from the commands directory
export * from './commands';
>>>>>>> 7db1262a
<|MERGE_RESOLUTION|>--- conflicted
+++ resolved
@@ -9,4721 +9,5 @@
  * for backward compatibility while maintaining the new structure.
  */
 
-<<<<<<< HEAD
-import { createDefaultProject, createDefaultPage } from '../atoms';
-import { generateKey, exportKey, encryptData, generateShareableKey } from './encryptionUtils';
-
-/**
- * Helper function to perform JSON export directly
- */
-async function performJSONExport(project: any, fileStorage: any): Promise<void> {
-  if (!project) {
-    throw new Error('No project to export');
-  }
-
-  try {
-    // Get files from current storage to include in export
-    const filesFromStorage = await fileStorage.getAllFiles();
-    
-    // Ensure the project has all required fields before export
-    const completeProject = {
-      ...project,
-      // Ensure required fields are present
-      id: project.id || `project-${Date.now()}`,
-      name: project.name || 'Untitled Project',
-      createdAt: project.createdAt || new Date().toISOString(),
-      updatedAt: project.updatedAt || new Date().toISOString(),
-      propertiesEnabled: project.propertiesEnabled ?? true,
-      // Ensure composition has all required fields
-      composition: project.composition ? {
-        pages: project.composition.pages || [],
-        fps: project.composition.fps || 30,
-        width: project.composition.width || 1920,
-        height: project.composition.height || 1080,
-        audios: project.composition.audios || []
-      } : {
-        pages: [],
-        fps: 30,
-        width: 1920,
-        height: 1080,
-        audios: []
-      },
-      // Ensure appState exists
-      appState: project.appState || {
-        selectedElementId: null,
-        selectedPageId: null,
-        viewMode: 'edit' as const,
-        zoomLevel: 1,
-        showGrid: false,
-        isLoading: false,
-        error: null,
-        history: { past: [], future: [] }
-      },
-      // Include files from IndexedDB in the exported JSON
-      files: filesFromStorage,
-      // Preserve metadata
-      metadata: project.metadata || {}
-    };
-
-    // Create JSON blob
-    const jsonData = JSON.stringify(completeProject, null, 2);
-    const blob = new Blob([jsonData], { type: 'application/json' });
-    
-    // Create download link
-    const url = URL.createObjectURL(blob);
-    const link = document.createElement('a');
-    link.href = url;
-    link.download = `${completeProject.name}.json`;
-    
-    // Trigger download
-    document.body.appendChild(link);
-    link.click();
-    document.body.removeChild(link);
-    
-    // Cleanup
-    URL.revokeObjectURL(url);
-  } catch (error) {
-    console.error('Export failed:', error);
-    throw new Error('Failed to export project');
-  }
-}
-
-/**
- * Helper function to parse human-readable duration strings
- * Supports: ms (default), s (seconds), m (minutes)
- * Examples: "1000", "1.5s", "2m", "500ms"
- */
-function parseDuration(durationStr: string): number | null {
-  const trimmed = durationStr.trim();
-  
-  // If it's just a number, treat as milliseconds
-  if (/^\d+(\.\d+)?$/.test(trimmed)) {
-    const ms = parseFloat(trimmed);
-    return ms >= 0 ? ms : null;
-  }
-  
-  // Parse with unit suffix
-  const match = trimmed.match(/^(\d+(?:\.\d+)?)(ms|s|m)$/i);
-  if (!match) {
-    return null;
-  }
-  
-  const value = parseFloat(match[1]);
-  const unit = match[2].toLowerCase();
-  
-  if (value <= 0) {
-    return null;
-  }
-  
-  switch (unit) {
-    case 'ms':
-      return value;
-    case 's':
-      return value * 1000;
-    case 'm':
-      return value * 60 * 1000;
-    default:
-      return null;
-  }
-}
-
-/**
- * Helper function to perform direct sharing
- */
-async function performDirectShare(project: any, onShare: any): Promise<string> {
-  if (!project) {
-    throw new Error('No project to share');
-  }
-
-  if (!onShare) {
-    throw new Error('Share functionality not available');
-  }
-
-  try {
-    // Generate encryption key
-    const key = await generateKey();
-    const keyBase64 = await exportKey(key);
-    const shareableKey = generateShareableKey(keyBase64);
-
-    // Prepare project data for sharing (include files in encrypted data)
-    const projectToShare = {
-      ...project,
-      // Include files in encrypted data for full project sharing
-      files: project.files || [],
-      appState: {
-        selectedElementId: null,
-        selectedPageId: project.composition?.pages?.[0]?.id || null,
-        viewMode: 'view' as const,
-        zoomLevel: 1,
-        showGrid: false,
-        isLoading: false,
-        error: null,
-        history: { past: [], future: [] }
-      }
-    };
-
-    // Encrypt the project data
-    const projectJson = JSON.stringify(projectToShare);
-    const { encrypted, iv } = await encryptData(projectJson, key);
-
-    // Combine encrypted data and IV
-    const encryptedPayload = JSON.stringify({ encrypted, iv });
-
-    // Call backend API to upload to S3 and get share ID
-    const shareResponse = await onShare({
-      encryptedData: encryptedPayload,
-      projectName: project.name || 'Untitled Project'
-    });
-
-    const { shareId } = shareResponse;
-
-    // Generate and return the shareable link
-    const shareableLink = `${window.location.origin}/shared/${shareId}#key=${shareableKey}`;
-    return shareableLink;
-  } catch (error) {
-    console.error('Share failed:', error);
-    throw new Error(error instanceof Error ? error.message : 'Failed to share project');
-  }
-}
-
-export interface SlashCommandContext {
-  project: any;
-  updateProject: (project: any) => void;
-  addMessage: (content: string) => void;
-  clearAllFiles?: () => Promise<void>;
-  setChatMessages?: (messages: any[]) => void;
-  setSelectedPage?: (page: any) => void;
-  setSelectedElement?: (element: any) => void;
-  setIsSharedProject?: (isShared: boolean) => void;
-  setShowImportDialog?: (show: boolean) => void;
-  setShowExportDialog?: (show: boolean) => void;
-  setExportFormat?: (format: 'json' | 'mp4' | 'webm') => void;
-  triggerExport?: () => void;
-  fileStorage?: any;
-  setShowShareDialog?: (show: boolean) => void;
-  onShare?: (args: { encryptedData: string; projectName: string }) => Promise<{ shareId: string }>;
-  args?: string[];
-}
-
-export interface SlashCommandResult {
-  success: boolean;
-  message: string;
-  handled: boolean;
-}
-
-export interface SlashCommand {
-  name: string;
-  description: string;
-  usage: string;
-  requiresConfirmation: boolean;
-  confirmationMessage?: string;
-  execute: (context: SlashCommandContext) => Promise<SlashCommandResult>;
-}
-
-/**
- * Reset project command - equivalent to clicking "Reset Project"
- */
-const resetCommand: SlashCommand = {
-  name: 'reset',
-  description: 'Reset the project to its default state, clearing all files and chat history',
-  usage: '/reset',
-  requiresConfirmation: true,
-  confirmationMessage: 'Are you sure you want to reset the project? All unsaved changes and files will be lost.',
-  execute: async (context: SlashCommandContext): Promise<SlashCommandResult> => {
-    try {
-      // Clear all files from current storage (only for local projects)
-      if (context.clearAllFiles) {
-        await context.clearAllFiles();
-      }
-      
-      // Create a new project with default settings
-      const newProject = createDefaultProject('Untitled Project');
-      
-      // Keep the current project ID if available
-      if (context.project?.id) {
-        newProject.id = context.project.id;
-      }
-      
-      // Reset to local project mode
-      if (context.setIsSharedProject) {
-        context.setIsSharedProject(false);
-      }
-      
-      // Reset the project
-      context.updateProject(newProject);
-      
-      // Update selected page to the first page of the new project
-      if (context.setSelectedPage && newProject.composition.pages.length > 0) {
-        context.setSelectedPage(newProject.composition.pages[0]);
-      }
-      
-      // Clear selected element
-      if (context.setSelectedElement) {
-        context.setSelectedElement(null);
-      }
-      
-      // Clear chat history and reset to welcome message
-      if (context.setChatMessages) {
-        context.setChatMessages([
-          {
-            id: 1,
-            role: 'assistant',
-            content: 'Welcome to Vibe Video Cut! I\'m your AI assistant. How can I help you create amazing videos today?',
-            timestamp: new Date().toISOString()
-          }
-        ]);
-      }
-      
-      return {
-        success: true,
-        message: '',
-        handled: true
-      };
-    } catch (error) {
-      console.error('Failed to reset project:', error);
-      return {
-        success: false,
-        message: '❌ **Reset Failed**\n\nFailed to reset project. Please try again or use the Reset Project button in the menu.',
-        handled: true
-      };
-    }
-  }
-};
-
-/**
- * Import project command - opens the ImportDialog
- */
-const importCommand: SlashCommand = {
-  name: 'import',
-  description: 'Open the import dialog to import a project from JSON file',
-  usage: '/import',
-  requiresConfirmation: false,
-  execute: async (context: SlashCommandContext): Promise<SlashCommandResult> => {
-    try {
-      if (context.setShowImportDialog) {
-        context.setShowImportDialog(true);
-        return {
-          success: true,
-          message: '',
-          handled: true
-        };
-      } else {
-        return {
-          success: false,
-          message: '❌ **Import Unavailable**\n\nImport functionality is not available in this context.',
-          handled: true
-        };
-      }
-    } catch (error) {
-      console.error('Failed to open import dialog:', error);
-      return {
-        success: false,
-        message: '❌ **Import Failed**\n\nFailed to open import dialog. Please try using the Import button in the menu.',
-        handled: true
-      };
-    }
-  }
-};
-
-/**
- * Export project command - opens ExportDialog or performs direct export
- * Supports format options: --format/-f (json|mp4|webm)
- * Supports auto-export: --yes/-y (skip dialog, export directly)
- */
-const exportCommand: SlashCommand = {
-  name: 'export',
-  description: 'Export project as JSON, MP4, or WebM. Supports --format/-f and --yes/-y options',
-  usage: '/export [--format json|mp4|webm] [--yes]',
-  requiresConfirmation: false,
-  execute: async (context: SlashCommandContext): Promise<SlashCommandResult> => {
-    try {
-      // Default format is json
-      let format: 'json' | 'mp4' | 'webm' = 'json';
-      let autoExport = false;
-      
-      // Parse command arguments
-      const args = context.args || [];
-      
-      for (let i = 0; i < args.length; i++) {
-        const arg = args[i];
-        
-        // Handle format options
-        if ((arg === '--format' || arg === '-f') && i + 1 < args.length) {
-          const formatValue = args[i + 1].toLowerCase();
-          if (formatValue === 'json' || formatValue === 'mp4' || formatValue === 'webm') {
-            format = formatValue;
-          } else {
-            return {
-              success: false,
-              message: `❌ **Invalid Format**\n\nUnsupported format '${formatValue}'. Supported formats: json, mp4, webm`,
-              handled: true
-            };
-          }
-          i++; // Skip the format value
-        }
-        // Handle auto-export options
-        else if (arg === '--yes' || arg === '-y') {
-          autoExport = true;
-        }
-        // Handle unknown options
-        else if (arg.startsWith('-')) {
-          return {
-            success: false,
-            message: `❌ **Unknown Option**\n\nUnknown option '${arg}'. Usage: /export [--format json|mp4|webm] [--yes]`,
-            handled: true
-          };
-        }
-      }
-      
-      // If auto-export is requested
-      if (autoExport) {
-        if (format === 'json') {
-          // Perform direct JSON export
-          if (!context.fileStorage) {
-            return {
-              success: false,
-              message: '❌ **Export Failed**\n\nFile storage not available for direct export.',
-              handled: true
-            };
-          }
-          
-          try {
-            await performJSONExport(context.project, context.fileStorage);
-            return {
-              success: true,
-              message: `✅ **Export Complete**\n\nProject exported as ${format.toUpperCase()} file and downloaded successfully.`,
-              handled: true
-            };
-          } catch (error) {
-            return {
-              success: false,
-              message: `❌ **Export Failed**\n\n${error instanceof Error ? error.message : 'Failed to export project'}`,
-              handled: true
-            };
-          }
-        } else {
-          // Video formats not supported for direct export yet
-          return {
-            success: false,
-            message: `❌ **Format Not Supported**\n\n${format.toUpperCase()} direct export is not yet supported. Use \`/export --format ${format}\` to open the export dialog with this format pre-selected.`,
-            handled: true
-          };
-        }
-      }
-      
-      // Open export dialog with pre-selected format
-      if (context.setShowExportDialog) {
-        // Set the format if provided
-        if (context.setExportFormat) {
-          context.setExportFormat(format);
-        }
-        
-        context.setShowExportDialog(true);
-        
-        // Show message only if format was specified
-        if (format !== 'json' || args.length > 0) {
-          return {
-            success: true,
-            message: `📤 **Export Dialog Opened**\n\n${format.toUpperCase()} format pre-selected in export dialog.`,
-            handled: true
-          };
-        } else {
-          return {
-            success: true,
-            message: '',
-            handled: true
-          };
-        }
-      } else {
-        return {
-          success: false,
-          message: '❌ **Export Unavailable**\n\nExport functionality is not available in this context.',
-          handled: true
-        };
-      }
-    } catch (error) {
-      console.error('Failed to handle export command:', error);
-      return {
-        success: false,
-        message: '❌ **Export Failed**\n\nFailed to open export dialog. Please try using the Export button in the menu.',
-        handled: true
-      };
-    }
-  }
-};
-
-/**
- * Share project command - opens ShareDialog or performs direct sharing
- * Supports auto-share: --yes/-y (skip dialog, share directly and return URL)
- */
-const shareCommand: SlashCommand = {
-  name: 'share',
-  description: 'Share project with a secure link. Supports --yes/-y for direct sharing',
-  usage: '/share [--yes]',
-  requiresConfirmation: false,
-  execute: async (context: SlashCommandContext): Promise<SlashCommandResult> => {
-    try {
-      let autoShare = false;
-      
-      // Parse command arguments
-      const args = context.args || [];
-      
-      for (const arg of args) {
-        // Handle auto-share options
-        if (arg === '--yes' || arg === '-y') {
-          autoShare = true;
-        }
-        // Handle unknown options
-        else if (arg.startsWith('-')) {
-          return {
-            success: false,
-            message: `❌ **Unknown Option**\n\nUnknown option '${arg}'. Usage: /share [--yes]`,
-            handled: true
-          };
-        }
-      }
-      
-      // If auto-share is requested
-      if (autoShare) {
-        if (!context.onShare) {
-          return {
-            success: false,
-            message: '❌ **Share Unavailable**\n\nShare functionality is not available in this context.',
-            handled: true
-          };
-        }
-        
-        try {
-          const shareableLink = await performDirectShare(context.project, context.onShare);
-          return {
-            success: true,
-            message: `🔗 **Project Shared Successfully**\n\nYour project has been shared with end-to-end encryption. Here's your secure shareable link:\n\n${shareableLink}\n\nAnyone with this link can view your project. The encryption key is embedded in the URL fragment for security.`,
-            handled: true
-          };
-        } catch (error) {
-          return {
-            success: false,
-            message: `❌ **Share Failed**\n\n${error instanceof Error ? error.message : 'Failed to share project'}`,
-            handled: true
-          };
-        }
-      }
-      
-      // Open share dialog
-      if (context.setShowShareDialog) {
-        context.setShowShareDialog(true);
-        return {
-          success: true,
-          message: '',
-          handled: true
-        };
-      } else {
-        return {
-          success: false,
-          message: '❌ **Share Unavailable**\n\nShare functionality is not available in this context.',
-          handled: true
-        };
-      }
-    } catch (error) {
-      console.error('Failed to handle share command:', error);
-      return {
-        success: false,
-        message: '❌ **Share Failed**\n\nFailed to open share dialog. Please try using the Share button in the menu.',
-        handled: true
-      };
-    }
-  }
-};
-
-/**
- * Add new page command - adds blank pages after the selected page
- * Supports --num option to add multiple pages at once
- */
-const newPageCommand: SlashCommand = {
-  name: 'new-page',
-  description: 'Add blank page(s) after the selected page. Supports --num/-n option to add multiple pages',
-  usage: '/new-page [--num|-n n]',
-  requiresConfirmation: false,
-  execute: async (context: SlashCommandContext): Promise<SlashCommandResult> => {
-    try {
-      if (!context.project) {
-        return {
-          success: false,
-          message: '❌ **No Project**\n\nNo project is currently loaded. Please create or load a project first.',
-          handled: true
-        };
-      }
-
-      let numPages = 1;
-      
-      // Parse command arguments
-      const args = context.args || [];
-      
-      for (let i = 0; i < args.length; i++) {
-        const arg = args[i];
-        
-        // Handle --num option
-        if ((arg === '--num' || arg === '-n') && i + 1 < args.length) {
-          const numValue = parseInt(args[i + 1], 10);
-          if (isNaN(numValue) || numValue < 1 || numValue > 20) {
-            return {
-              success: false,
-              message: `❌ **Invalid Number**\n\nNumber of pages must be between 1 and 20. Got '${args[i + 1]}'`,
-              handled: true
-            };
-          }
-          numPages = numValue;
-          i++; // Skip the number value
-        }
-        // Handle unknown options
-        else if (arg.startsWith('-')) {
-          return {
-            success: false,
-            message: `❌ **Unknown Option**\n\nUnknown option '${arg}'. Usage: /new-page [--num n]`,
-            handled: true
-          };
-        }
-      }
-
-      try {
-        const updatedProject = { ...context.project };
-        
-        // Ensure we have pages array
-        if (!updatedProject.composition?.pages) {
-          updatedProject.composition = {
-            ...updatedProject.composition,
-            pages: []
-          };
-        }
-
-        // Find current selected page index
-        let insertIndex = 0;
-        const selectedPageId = updatedProject.appState?.selectedPageId;
-        
-        if (selectedPageId && updatedProject.composition.pages.length > 0) {
-          const selectedPageIndex = updatedProject.composition.pages.findIndex(
-            (page: any) => page.id === selectedPageId
-          );
-          insertIndex = selectedPageIndex >= 0 ? selectedPageIndex + 1 : updatedProject.composition.pages.length;
-        } else {
-          // If no page selected, insert after first page (index 1) or at beginning if no pages
-          insertIndex = updatedProject.composition.pages.length > 0 ? 1 : 0;
-        }
-
-        // Create new pages with sequential naming based on current total
-        const newPages: any[] = [];
-        const currentTotalPages = updatedProject.composition.pages.length;
-        
-        // Get existing page IDs to avoid conflicts
-        const existingIds = new Set(updatedProject.composition.pages.map((page: any) => page.id));
-        
-        for (let i = 0; i < numPages; i++) {
-          const pageNumber = currentTotalPages + i + 1;
-          let newPage = createDefaultPage();
-          
-          // Set the page name
-          newPage.name = `Page ${pageNumber}`;
-          
-          // Ensure unique ID by regenerating if conflict exists
-          while (existingIds.has(newPage.id)) {
-            newPage = createDefaultPage();
-            newPage.name = `Page ${pageNumber}`;
-          }
-          
-          // Add the new ID to our tracking set
-          existingIds.add(newPage.id);
-          newPages.push(newPage);
-        }
-
-        // Insert new pages at the calculated position
-        updatedProject.composition.pages.splice(insertIndex, 0, ...newPages);
-
-        // Update the project
-        context.updateProject(updatedProject);
-
-        // Select the first newly created page
-        if (context.setSelectedPage && newPages.length > 0) {
-          context.setSelectedPage(newPages[0]);
-        }
-
-        const pagesText = numPages === 1 ? 'page' : 'pages';
-        const insertPosition = insertIndex === 0 ? 'at the beginning' : `after page ${insertIndex}`;
-        
-        return {
-          success: true,
-          message: `✅ **${numPages} New ${pagesText.charAt(0).toUpperCase() + pagesText.slice(1)} Added**\n\n${numPages} blank ${pagesText} ${numPages === 1 ? 'has' : 'have'} been added ${insertPosition}. The first new page is now selected.`,
-          handled: true
-        };
-      } catch (error) {
-        console.error('Failed to add new page:', error);
-        return {
-          success: false,
-          message: '❌ **Add Page Failed**\n\nFailed to add new page. Please try again.',
-          handled: true
-        };
-      }
-    } catch (error) {
-      console.error('Failed to handle new-page command:', error);
-      return {
-        success: false,
-        message: '❌ **Command Failed**\n\nFailed to process new-page command. Please try again.',
-        handled: true
-      };
-    }
-  }
-};
-
-/**
- * Delete page command - removes selected page and optionally additional pages
- * Supports --num option to delete multiple consecutive pages
- */
-const delPageCommand: SlashCommand = {
-  name: 'del-page',
-  description: 'Delete the selected page and optionally additional pages after it. Supports --num/-n option',
-  usage: '/del-page [--num|-n n]',
-  requiresConfirmation: true,
-  confirmationMessage: 'Are you sure you want to delete the selected page(s)? This action cannot be undone.',
-  execute: async (context: SlashCommandContext): Promise<SlashCommandResult> => {
-    try {
-      if (!context.project) {
-        return {
-          success: false,
-          message: '❌ **No Project**\n\nNo project is currently loaded. Please create or load a project first.',
-          handled: true
-        };
-      }
-
-      if (!context.project.composition?.pages || context.project.composition.pages.length === 0) {
-        return {
-          success: false,
-          message: '❌ **No Pages**\n\nThere are no pages to delete in this project.',
-          handled: true
-        };
-      }
-
-      let numPages = 1;
-      
-      // Parse command arguments
-      const args = context.args || [];
-      
-      for (let i = 0; i < args.length; i++) {
-        const arg = args[i];
-        
-        // Handle --num option
-        if ((arg === '--num' || arg === '-n') && i + 1 < args.length) {
-          const numValue = parseInt(args[i + 1], 10);
-          if (isNaN(numValue) || numValue < 1 || numValue > 50) {
-            return {
-              success: false,
-              message: `❌ **Invalid Number**\n\nNumber of pages to delete must be between 1 and 50. Got '${args[i + 1]}'`,
-              handled: true
-            };
-          }
-          numPages = numValue;
-          i++; // Skip the number value
-        }
-        // Handle unknown options
-        else if (arg.startsWith('-')) {
-          return {
-            success: false,
-            message: `❌ **Unknown Option**\n\nUnknown option '${arg}'. Usage: /del-page [--num|-n n]`,
-            handled: true
-          };
-        }
-      }
-
-      try {
-        const updatedProject = { ...context.project };
-        const pages = [...updatedProject.composition.pages];
-        
-        // Find selected page index
-        const selectedPageId = updatedProject.appState?.selectedPageId;
-        let selectedPageIndex = -1;
-        
-        if (selectedPageId) {
-          selectedPageIndex = pages.findIndex((page: any) => page.id === selectedPageId);
-        }
-        
-        // If no page selected or not found, default to first page
-        if (selectedPageIndex === -1) {
-          if (pages.length === 0) {
-            return {
-              success: false,
-              message: '❌ **No Pages**\n\nThere are no pages to delete in this project.',
-              handled: true
-            };
-          }
-          selectedPageIndex = 0;
-        }
-
-        // Calculate how many pages we can actually delete
-        const availablePages = pages.length - selectedPageIndex;
-        const pagesToDelete = Math.min(numPages, availablePages);
-        
-        if (pagesToDelete === pages.length) {
-          return {
-            success: false,
-            message: '❌ **Cannot Delete All Pages**\n\nYou cannot delete all pages from the project. At least one page must remain.',
-            handled: true
-          };
-        }
-
-        // Get names of pages being deleted for the success message
-        const deletedPageNames = pages.slice(selectedPageIndex, selectedPageIndex + pagesToDelete)
-          .map((page: any) => page.name);
-
-        // Remove the pages
-        pages.splice(selectedPageIndex, pagesToDelete);
-        updatedProject.composition.pages = pages;
-
-        // Update selected page to a valid one
-        let newSelectedPage: any = null;
-        if (pages.length > 0) {
-          // Select the page at the same index, or the last page if index is out of bounds
-          const newSelectedIndex = Math.min(selectedPageIndex, pages.length - 1);
-          newSelectedPage = pages[newSelectedIndex];
-          
-          // Update app state
-          if (updatedProject.appState && newSelectedPage) {
-            updatedProject.appState.selectedPageId = newSelectedPage.id;
-          }
-        } else {
-          // Clear selection if no pages left (though this shouldn't happen due to our check above)
-          if (updatedProject.appState) {
-            updatedProject.appState.selectedPageId = null;
-          }
-        }
-
-        // Update the project
-        context.updateProject(updatedProject);
-
-        // Select the new page
-        if (context.setSelectedPage && newSelectedPage) {
-          context.setSelectedPage(newSelectedPage);
-        }
-
-        const pagesText = pagesToDelete === 1 ? 'page' : 'pages';
-        const pagesList = deletedPageNames.length <= 3 
-          ? deletedPageNames.join(', ') 
-          : `${deletedPageNames.slice(0, 2).join(', ')} and ${deletedPageNames.length - 2} more`;
-        
-        return {
-          success: true,
-          message: `✅ **${pagesToDelete} ${pagesText.charAt(0).toUpperCase() + pagesText.slice(1)} Deleted**\n\nDeleted ${pagesText}: ${pagesList}. ${newSelectedPage ? `"${newSelectedPage.name}" is now selected.` : ''}`,
-          handled: true
-        };
-      } catch (error) {
-        console.error('Failed to delete page:', error);
-        return {
-          success: false,
-          message: '❌ **Delete Failed**\n\nFailed to delete page(s). Please try again.',
-          handled: true
-        };
-      }
-    } catch (error) {
-      console.error('Failed to handle del-page command:', error);
-      return {
-        success: false,
-        message: '❌ **Command Failed**\n\nFailed to process del-page command. Please try again.',
-        handled: true
-      };
-    }
-  }
-};
-
-/**
- * Timeline zoom command - sets timeline zoom to specified percentage
- * Supports percentage parameter (e.g., /zoom-tl 50%)
- */
-const zoomTimelineCommand: SlashCommand = {
-  name: 'zoom-tl',
-  description: 'Set timeline zoom level to specified percentage',
-  usage: '/zoom-tl <percentage>',
-  requiresConfirmation: false,
-  execute: async (context: SlashCommandContext): Promise<SlashCommandResult> => {
-    try {
-      if (!context.project) {
-        return {
-          success: false,
-          message: '❌ **No Project**\n\nNo project is currently loaded. Please create or load a project first.',
-          handled: true
-        };
-      }
-
-      const args = context.args || [];
-      
-      if (args.length === 0) {
-        return {
-          success: false,
-          message: '❌ **Missing Parameter**\n\nPlease specify a zoom percentage. Usage: `/zoom-tl <percentage>`\n\nExample: `/zoom-tl 50%` or `/zoom-tl 150`',
-          handled: true
-        };
-      }
-
-      // Parse percentage parameter
-      let percentageStr = args[0];
-      let percentage: number;
-
-      // Handle both "50%" and "50" formats
-      if (percentageStr.endsWith('%')) {
-        percentage = parseFloat(percentageStr.slice(0, -1));
-      } else {
-        percentage = parseFloat(percentageStr);
-      }
-
-      // Validate percentage
-      if (isNaN(percentage) || percentage <= 0) {
-        return {
-          success: false,
-          message: `❌ **Invalid Percentage**\n\nInvalid percentage value '${args[0]}'. Please provide a positive number.\n\nExample: \`/zoom-tl 50%\` or \`/zoom-tl 150\``,
-          handled: true
-        };
-      }
-
-      // Clamp percentage to reasonable bounds (10% to 1000%)
-      const clampedPercentage = Math.max(10, Math.min(1000, percentage));
-      const zoomLevel = clampedPercentage / 100;
-
-      // Update project with new zoom level
-      const updatedProject = {
-        ...context.project,
-        appState: {
-          ...context.project.appState,
-          zoomLevel: zoomLevel
-        }
-      };
-
-      context.updateProject(updatedProject);
-
-      // Show success message
-      const actualPercentage = Math.round(clampedPercentage);
-      let message = `🔍 **Timeline Zoom Updated**\n\nTimeline zoom set to ${actualPercentage}%.`;
-      
-      if (clampedPercentage !== percentage) {
-        message += `\n\n⚠️ *Zoom level was clamped from ${percentage}% to ${actualPercentage}% (valid range: 10%-1000%)*`;
-      }
-
-      return {
-        success: true,
-        message,
-        handled: true
-      };
-    } catch (error) {
-      console.error('Failed to set timeline zoom:', error);
-      return {
-        success: false,
-        message: '❌ **Zoom Failed**\n\nFailed to set timeline zoom level. Please try again.',
-        handled: true
-      };
-    }
-  }
-};
-
-/**
- * Set page properties command with support for all Page object properties
- * Supports --id, --name, --duration, --background-color, --after, --before options
- */
-const setPageCommand: SlashCommand = {
-  name: 'set-page',
-  description: 'Set page properties including id, name, duration (supports human-readable formats), background color, and position',
-  usage: '/set-page [--id|-i id] [--name|-n name] [--duration|-d duration] [--background-color|-bg color] [--after|-a id|n] [--before|-b id|n]',
-  requiresConfirmation: false,
-  execute: async (context: SlashCommandContext): Promise<SlashCommandResult> => {
-    try {
-      if (!context.project || !context.project.composition) {
-        return {
-          success: false,
-          message: '❌ **No Project**\n\nNo project is currently loaded. Please create or load a project first.',
-          handled: true
-        };
-      }
-
-      const args = context.args || [];
-      
-      if (args.length === 0) {
-        return {
-          success: false,
-          message: '❌ **Missing Parameters**\n\nPlease specify at least one option to set.\n\nUsage: `/set-page [--id|-i id] [--name|-n name] [--duration|-d duration] [--background-color|-bg color] [--after|-a id|n] [--before|-b id|n]`\n\nExamples:\n• `/set-page --name "New Title" --duration 3s`\n• `/set-page --duration 1.5m --background-color "#ff0000"`\n• `/set-page --after 1 --name "Moved Page"`',
-          handled: true
-        };
-      }
-
-      // Parse arguments
-      const options: {
-        id?: string;
-        name?: string;
-        duration?: number;
-        backgroundColor?: string;
-        after?: string;
-        before?: string;
-        targetPageId?: string;
-      } = {};
-
-      let targetPageId: string | null = null;
-      
-      for (let i = 0; i < args.length; i++) {
-        const arg = args[i];
-        const nextArg = args[i + 1];
-
-        switch (arg) {
-          case '--id':
-          case '-i':
-            if (!nextArg) {
-              return {
-                success: false,
-                message: '❌ **Missing Value**\n\nOption `--id` requires a value.\n\nExample: `--id "page-123"`',
-                handled: true
-              };
-            }
-            options.id = nextArg;
-            i++; // Skip next arg
-            break;
-
-          case '--name':
-          case '-n':
-            if (!nextArg) {
-              return {
-                success: false,
-                message: '❌ **Missing Value**\n\nOption `--name` requires a value.\n\nExample: `--name "Page Title"`',
-                handled: true
-              };
-            }
-            options.name = nextArg;
-            i++; // Skip next arg
-            break;
-
-          case '--duration':
-          case '-d':
-            if (!nextArg) {
-              return {
-                success: false,
-                message: '❌ **Missing Value**\n\nOption `--duration` requires a value.\n\nExamples:\n• `--duration 5000` (5000ms)\n• `--duration 5s` (5 seconds)\n• `--duration 1.5m` (1.5 minutes)',
-                handled: true
-              };
-            }
-            const duration = parseDuration(nextArg);
-            if (duration === null || duration <= 0) {
-              return {
-                success: false,
-                message: `❌ **Invalid Duration**\n\nInvalid duration format: '${nextArg}'\n\nSupported formats:\n• Milliseconds: \`5000\` or \`5000ms\`\n• Seconds: \`5s\` or \`1.5s\`\n• Minutes: \`2m\` or \`1.5m\``,
-                handled: true
-              };
-            }
-            options.duration = duration;
-            i++; // Skip next arg
-            break;
-
-          case '--background-color':
-          case '-bg':
-            if (!nextArg) {
-              return {
-                success: false,
-                message: '❌ **Missing Value**\n\nOption `--background-color` requires a color value.\n\nExample: `--background-color "#ff0000"` or `--background-color "red"`',
-                handled: true
-              };
-            }
-            // Basic color validation (hex, rgb, or CSS color names)
-            const colorRegex = /^(#[0-9a-fA-F]{3,8}|rgb\(.*\)|rgba\(.*\)|[a-zA-Z]+)$/;
-            if (!colorRegex.test(nextArg)) {
-              return {
-                success: false,
-                message: `❌ **Invalid Color**\n\nInvalid color format: '${nextArg}'\n\nSupported formats:\n• Hex: \`#ff0000\`, \`#f00\`\n• RGB: \`rgb(255,0,0)\`\n• CSS names: \`red\`, \`blue\`, \`white\``,
-                handled: true
-              };
-            }
-            options.backgroundColor = nextArg;
-            i++; // Skip next arg
-            break;
-
-          case '--after':
-          case '-a':
-            if (!nextArg) {
-              return {
-                success: false,
-                message: '❌ **Missing Value**\n\nOption `--after` requires a page ID or relative position.\n\nExample: `--after "page-123"` or `--after 2`',
-                handled: true
-              };
-            }
-            options.after = nextArg;
-            i++; // Skip next arg
-            break;
-
-          case '--before':
-          case '-b':
-            if (!nextArg) {
-              return {
-                success: false,
-                message: '❌ **Missing Value**\n\nOption `--before` requires a page ID or relative position.\n\nExample: `--before "page-123"` or `--before 1`',
-                handled: true
-              };
-            }
-            options.before = nextArg;
-            i++; // Skip next arg
-            break;
-
-          default:
-            // First non-option argument is treated as target page ID
-            if (!arg.startsWith('-') && !targetPageId) {
-              targetPageId = arg;
-            } else {
-              return {
-                success: false,
-                message: `❌ **Unknown Option**\n\nUnknown option: '${arg}'\n\nAvailable options: \`--id\`, \`--name\`, \`--duration\`, \`--background-color\`, \`--after\`, \`--before\``,
-                handled: true
-              };
-            }
-            break;
-        }
-      }
-
-      const pages = [...context.project.composition.pages];
-      let targetPageIndex = -1;
-
-      // Find target page (current page if not specified)
-      if (targetPageId) {
-        targetPageIndex = pages.findIndex(p => p.id === targetPageId);
-        if (targetPageIndex === -1) {
-          return {
-            success: false,
-            message: `❌ **Page Not Found**\n\nPage with ID '${targetPageId}' not found.\n\nAvailable pages: ${pages.map(p => `"${p.id}"`).join(', ')}`,
-            handled: true
-          };
-        }
-      } else {
-        // Use currently selected page or first page
-        const selectedPageId = context.project.appState?.selectedPageId;
-        if (selectedPageId) {
-          targetPageIndex = pages.findIndex(p => p.id === selectedPageId);
-        }
-        if (targetPageIndex === -1) {
-          targetPageIndex = 0; // Default to first page
-        }
-      }
-
-      if (targetPageIndex === -1 || !pages[targetPageIndex]) {
-        return {
-          success: false,
-          message: '❌ **No Target Page**\n\nNo page found to modify. Ensure the project has at least one page.',
-          handled: true
-        };
-      }
-
-      const targetPage = { ...pages[targetPageIndex] };
-      const originalPage = { ...targetPage };
-      let changes: string[] = [];
-
-      // Apply property changes
-      if (options.id !== undefined) {
-        // Check ID uniqueness
-        if (options.id !== targetPage.id && pages.some(p => p.id === options.id)) {
-          return {
-            success: false,
-            message: `❌ **Duplicate ID**\n\nPage ID '${options.id}' already exists. Page IDs must be unique.\n\nExisting IDs: ${pages.map(p => `"${p.id}"`).join(', ')}`,
-            handled: true
-          };
-        }
-        targetPage.id = options.id;
-        changes.push(`ID: "${originalPage.id}" → "${options.id}"`);
-      }
-
-      if (options.name !== undefined) {
-        targetPage.name = options.name;
-        changes.push(`Name: "${originalPage.name}" → "${options.name}"`);
-      }
-
-      if (options.duration !== undefined) {
-        targetPage.duration = options.duration;
-        const formatDuration = (ms: number): string => {
-          if (ms >= 60000 && ms % 60000 === 0) {
-            return `${ms / 60000}m`;
-          } else if (ms >= 1000 && ms % 1000 === 0) {
-            return `${ms / 1000}s`;
-          }
-          return `${ms}ms`;
-        };
-        changes.push(`Duration: ${formatDuration(originalPage.duration)} → ${formatDuration(options.duration)}`);
-      }
-
-      if (options.backgroundColor !== undefined) {
-        targetPage.backgroundColor = options.backgroundColor;
-        changes.push(`Background: "${originalPage.backgroundColor || 'default'}" → "${options.backgroundColor}"`);
-      }
-
-      // Handle positioning
-      let newPageIndex = targetPageIndex;
-      if (options.after !== undefined || options.before !== undefined) {
-        const positionArg = options.after || options.before;
-        const isAfter = options.after !== undefined;
-
-        if (!positionArg) {
-          return {
-            success: false,
-            message: '❌ **Missing Position Value**\n\nPosition argument is required for --after or --before options.',
-            handled: true
-          };
-        }
-
-        // Check if it's a numeric relative position
-        const numericValue = parseInt(positionArg, 10);
-        if (!isNaN(numericValue) && /^\d+$/.test(positionArg)) {
-          // For --after: move numericValue positions forward
-          // For --before: move numericValue positions backward  
-          const offset = isAfter ? numericValue : -numericValue;
-          newPageIndex = Math.max(0, Math.min(pages.length - 1, targetPageIndex + offset));
-        } else {
-          // Try to find page by ID
-          const refPageIndex = pages.findIndex(p => p.id === positionArg);
-          if (refPageIndex === -1) {
-            return {
-              success: false,
-              message: `❌ **Reference Page Not Found**\n\nPage with ID '${positionArg}' not found for positioning.\n\nAvailable pages: ${pages.map(p => `"${p.id}"`).join(', ')}`,
-              handled: true
-            };
-          }
-          newPageIndex = isAfter ? refPageIndex + 1 : refPageIndex;
-          newPageIndex = Math.max(0, Math.min(pages.length - 1, newPageIndex));
-        }
-
-        if (newPageIndex !== targetPageIndex) {
-          changes.push(`Position: ${targetPageIndex + 1} → ${newPageIndex + 1}`);
-        }
-      }
-
-      // Apply changes
-      pages[targetPageIndex] = targetPage;
-
-      // Handle repositioning
-      if (newPageIndex !== targetPageIndex) {
-        // Remove from old position
-        const [pageToMove] = pages.splice(targetPageIndex, 1);
-        // Insert at new position
-        pages.splice(newPageIndex, 0, pageToMove);
-      }
-
-      // Update project
-      const updatedProject = {
-        ...context.project,
-        composition: {
-          ...context.project.composition,
-          pages: pages
-        }
-      };
-
-      context.updateProject(updatedProject);
-
-      // Generate success message
-      const changesText = changes.length > 0 ? changes.join('\n• ') : 'No changes made';
-      
-      return {
-        success: true,
-        message: `✅ **Page Updated**\n\nPage "${targetPage.name}" has been updated:\n\n• ${changesText}`,
-        handled: true
-      };
-
-    } catch (error) {
-      console.error('Failed to set page properties:', error);
-      return {
-        success: false,
-        message: '❌ **Set Page Failed**\n\nFailed to update page properties. Please try again.',
-        handled: true
-      };
-    }
-  }
-};
-
-/**
- * Create a new text element command
- * Supports --text, --font-size, --color, --font-family, --font-weight, --text-align, --left, --top, --width options
- * Height is automatically determined by fontSize and text content
- */
-const newTextCommand: SlashCommand = {
-  name: 'new-text',
-  description: 'Add a new text element to the selected page',
-  usage: '/new-text [--text|-t "text"] [--font-size|-fs size] [--color|-c color] [--font-family|-ff family] [--font-weight|-fw weight] [--text-align|-ta align] [--left|-l x] [--top|-tp y] [--width|-w width]',
-  requiresConfirmation: false,
-  execute: async (context: SlashCommandContext): Promise<SlashCommandResult> => {
-    try {
-      if (!context.project || !context.project.composition) {
-        return {
-          success: false,
-          message: '❌ **No Project**\n\nNo project is currently loaded. Please create or load a project first.',
-          handled: true
-        };
-      }
-
-      const args = context.args || [];
-      
-      // Default text element properties
-      const elementData: any = {
-        type: 'text',
-        text: 'New Text',
-        left: 100,
-        top: 100,
-        width: 200,
-        fontSize: 32,
-        color: '#000000',
-        fontFamily: 'Arial, sans-serif',
-        fontWeight: 'normal',
-        textAlign: 'left'
-      };
-
-      // Parse arguments
-      for (let i = 0; i < args.length; i++) {
-        const arg = args[i];
-        const nextArg = args[i + 1];
-
-        switch (arg) {
-          case '--text':
-          case '-t':
-            if (!nextArg) {
-              return {
-                success: false,
-                message: '❌ **Missing Value**\n\nOption `--text` requires a value.\n\nExample: `--text "Hello World"`',
-                handled: true
-              };
-            }
-            elementData.text = nextArg;
-            i++; // Skip next arg
-            break;
-
-          case '--font-size':
-          case '-fs':
-            if (!nextArg) {
-              return {
-                success: false,
-                message: '❌ **Missing Value**\n\nOption `--font-size` requires a value.\n\nExample: `--font-size 24`',
-                handled: true
-              };
-            }
-            const fontSize = parseInt(nextArg, 10);
-            if (isNaN(fontSize) || fontSize <= 0) {
-              return {
-                success: false,
-                message: `❌ **Invalid Font Size**\n\nFont size must be a positive number. Got '${nextArg}'`,
-                handled: true
-              };
-            }
-            elementData.fontSize = fontSize;
-            i++; // Skip next arg
-            break;
-
-          case '--color':
-          case '-c':
-            if (!nextArg) {
-              return {
-                success: false,
-                message: '❌ **Missing Value**\n\nOption `--color` requires a value.\n\nExamples: `--color "#ff0000"`, `--color "red"`, `--color "rgb(255,0,0)"`',
-                handled: true
-              };
-            }
-            elementData.color = nextArg;
-            i++; // Skip next arg
-            break;
-
-          case '--font-family':
-          case '-ff':
-            if (!nextArg) {
-              return {
-                success: false,
-                message: '❌ **Missing Value**\n\nOption `--font-family` requires a value.\n\nExample: `--font-family "Arial, sans-serif"`',
-                handled: true
-              };
-            }
-            elementData.fontFamily = nextArg;
-            i++; // Skip next arg
-            break;
-
-          case '--font-weight':
-          case '-fw':
-            if (!nextArg) {
-              return {
-                success: false,
-                message: '❌ **Missing Value**\n\nOption `--font-weight` requires a value.\n\nExamples: `--font-weight "bold"`, `--font-weight "normal"`, `--font-weight "600"`',
-                handled: true
-              };
-            }
-            elementData.fontWeight = nextArg;
-            i++; // Skip next arg
-            break;
-
-          case '--text-align':
-          case '-ta':
-            if (!nextArg) {
-              return {
-                success: false,
-                message: '❌ **Missing Value**\n\nOption `--text-align` requires a value.\n\nValid values: `left`, `center`, `right`',
-                handled: true
-              };
-            }
-            if (!['left', 'center', 'right'].includes(nextArg)) {
-              return {
-                success: false,
-                message: `❌ **Invalid Text Align**\n\nText align must be 'left', 'center', or 'right'. Got '${nextArg}'`,
-                handled: true
-              };
-            }
-            elementData.textAlign = nextArg;
-            i++; // Skip next arg
-            break;
-
-          case '--left':
-          case '-l':
-            if (!nextArg) {
-              return {
-                success: false,
-                message: '❌ **Missing Value**\n\nOption `--left` requires a value.\n\nExample: `--left 150`',
-                handled: true
-              };
-            }
-            const left = parseInt(nextArg, 10);
-            if (isNaN(left)) {
-              return {
-                success: false,
-                message: `❌ **Invalid Position**\n\nLeft position must be a number. Got '${nextArg}'`,
-                handled: true
-              };
-            }
-            elementData.left = left;
-            i++; // Skip next arg
-            break;
-
-          case '--top':
-          case '-tp':
-            if (!nextArg) {
-              return {
-                success: false,
-                message: '❌ **Missing Value**\n\nOption `--top` requires a value.\n\nExample: `--top 200`',
-                handled: true
-              };
-            }
-            const top = parseInt(nextArg, 10);
-            if (isNaN(top)) {
-              return {
-                success: false,
-                message: `❌ **Invalid Position**\n\nTop position must be a number. Got '${nextArg}'`,
-                handled: true
-              };
-            }
-            elementData.top = top;
-            i++; // Skip next arg
-            break;
-
-          case '--width':
-          case '-w':
-            if (!nextArg) {
-              return {
-                success: false,
-                message: '❌ **Missing Value**\n\nOption `--width` requires a value.\n\nExample: `--width 300`',
-                handled: true
-              };
-            }
-            const width = parseInt(nextArg, 10);
-            if (isNaN(width) || width <= 0) {
-              return {
-                success: false,
-                message: `❌ **Invalid Width**\n\nWidth must be a positive number. Got '${nextArg}'`,
-                handled: true
-              };
-            }
-            elementData.width = width;
-            i++; // Skip next arg
-            break;
-
-          default:
-            if (arg.startsWith('-')) {
-              return {
-                success: false,
-                message: `❌ **Unknown Option**\n\nUnknown option '${arg}'. Use /new-text without arguments to see usage.`,
-                handled: true
-              };
-            }
-            break;
-        }
-      }
-
-      // Get selected page
-      const selectedPageId = context.project.appState?.selectedPageId;
-      if (!selectedPageId) {
-        return {
-          success: false,
-          message: '❌ **No Page Selected**\n\nPlease select a page first before adding elements.',
-          handled: true
-        };
-      }
-
-      // Find the selected page
-      const pages = [...context.project.composition.pages];
-      const selectedPage = pages.find(page => page.id === selectedPageId);
-      if (!selectedPage) {
-        return {
-          success: false,
-          message: '❌ **Page Not Found**\n\nThe selected page could not be found.',
-          handled: true
-        };
-      }
-
-      // Create new element with unique ID
-      const newElement = {
-        id: `text-${Date.now()}-${Math.random().toString(36).substr(2, 9)}`,
-        ...elementData
-      };
-
-      // Add element to page
-      selectedPage.elements.push(newElement);
-
-      // Update project
-      const updatedProject = {
-        ...context.project,
-        composition: {
-          ...context.project.composition,
-          pages: pages
-        }
-      };
-
-      context.updateProject(updatedProject);
-
-      return {
-        success: true,
-        message: `✅ **Text Element Added**\n\nAdded text element "${elementData.text}" to page "${selectedPage.name}"\n\n• Position: (${elementData.left}, ${elementData.top})\n• Width: ${elementData.width}px (height auto-calculated)\n• Font: ${elementData.fontSize}px ${elementData.fontFamily}\n• Color: ${elementData.color}`,
-        handled: true
-      };
-
-    } catch (error) {
-      console.error('Failed to create text element:', error);
-      return {
-        success: false,
-        message: '❌ **Text Creation Failed**\n\nFailed to create text element. Please try again.',
-        handled: true
-      };
-    }
-  }
-};
-
-/**
- * Create a new image element command
- * Supports --src, --left, --top, --width, --height, --opacity, --rotation options
- */
-const newImageCommand: SlashCommand = {
-  name: 'new-image',
-  description: 'Add a new image element to the selected page',
-  usage: '/new-image --src|-s url [--left|-l x] [--top|-tp y] [--width|-w width] [--height|-h height] [--opacity|-o opacity] [--rotation|-r degrees]',
-  requiresConfirmation: false,
-  execute: async (context: SlashCommandContext): Promise<SlashCommandResult> => {
-    try {
-      if (!context.project || !context.project.composition) {
-        return {
-          success: false,
-          message: '❌ **No Project**\n\nNo project is currently loaded. Please create or load a project first.',
-          handled: true
-        };
-      }
-
-      const args = context.args || [];
-      
-      // Get canvas dimensions from project composition
-      const canvasWidth = context.project.composition.width || 1920;
-      const canvasHeight = context.project.composition.height || 1080;
-      
-      // First pass: extract src to determine dimensions
-      let srcValue = '';
-      for (let i = 0; i < args.length; i++) {
-        const arg = args[i];
-        const nextArg = args[i + 1];
-        if ((arg === '--src' || arg === '-s') && nextArg) {
-          srcValue = nextArg;
-          break;
-        }
-      }
-      
-      // Determine default dimensions from LocalFile or fallback
-      let defaultWidth = 200;
-      let defaultHeight = 150;
-      
-      if (srcValue && context.fileStorage) {
-        try {
-          const files = await context.fileStorage.getAllFiles();
-          const localFile = files.find((file: any) => 
-            file.dataUrl === srcValue || file.name === srcValue
-          );
-          
-          if (localFile && localFile.width && localFile.height) {
-            defaultWidth = localFile.width;
-            defaultHeight = localFile.height;
-          }
-        } catch (error) {
-          console.warn('Failed to load files from storage:', error);
-        }
-      }
-      
-      // Image element properties with LocalFile dimensions
-      const elementData: any = {
-        type: 'image',
-        src: srcValue,
-        left: Math.floor((canvasWidth - defaultWidth) / 2),
-        top: Math.floor((canvasHeight - defaultHeight) / 2),
-        width: defaultWidth,
-        height: defaultHeight,
-        opacity: 1,
-        rotation: 0
-      };
-
-      // Parse arguments
-      for (let i = 0; i < args.length; i++) {
-        const arg = args[i];
-        const nextArg = args[i + 1];
-
-        switch (arg) {
-          case '--src':
-          case '-s':
-            if (!nextArg) {
-              return {
-                success: false,
-                message: '❌ **Missing Value**\n\nOption `--src` requires a value.\n\nExample: `--src "https://example.com/image.jpg"`',
-                handled: true
-              };
-            }
-            elementData.src = nextArg;
-            i++; // Skip next arg
-            break;
-
-          case '--left':
-          case '-l':
-            if (!nextArg) {
-              return {
-                success: false,
-                message: '❌ **Missing Value**\n\nOption `--left` requires a value.\n\nExample: `--left 150`',
-                handled: true
-              };
-            }
-            const left = parseInt(nextArg, 10);
-            if (isNaN(left)) {
-              return {
-                success: false,
-                message: `❌ **Invalid Position**\n\nLeft position must be a number. Got '${nextArg}'`,
-                handled: true
-              };
-            }
-            elementData.left = left;
-            i++; // Skip next arg
-            break;
-
-          case '--top':
-          case '-tp':
-            if (!nextArg) {
-              return {
-                success: false,
-                message: '❌ **Missing Value**\n\nOption `--top` requires a value.\n\nExample: `--top 200`',
-                handled: true
-              };
-            }
-            const top = parseInt(nextArg, 10);
-            if (isNaN(top)) {
-              return {
-                success: false,
-                message: `❌ **Invalid Position**\n\nTop position must be a number. Got '${nextArg}'`,
-                handled: true
-              };
-            }
-            elementData.top = top;
-            i++; // Skip next arg
-            break;
-
-          case '--width':
-          case '-w':
-            if (!nextArg) {
-              return {
-                success: false,
-                message: '❌ **Missing Value**\n\nOption `--width` requires a value.\n\nExample: `--width 300`',
-                handled: true
-              };
-            }
-            const width = parseInt(nextArg, 10);
-            if (isNaN(width) || width <= 0) {
-              return {
-                success: false,
-                message: `❌ **Invalid Width**\n\nWidth must be a positive number. Got '${nextArg}'`,
-                handled: true
-              };
-            }
-            elementData.width = width;
-            i++; // Skip next arg
-            break;
-
-          case '--height':
-          case '-h':
-            if (!nextArg) {
-              return {
-                success: false,
-                message: '❌ **Missing Value**\n\nOption `--height` requires a value.\n\nExample: `--height 250`',
-                handled: true
-              };
-            }
-            const height = parseInt(nextArg, 10);
-            if (isNaN(height) || height <= 0) {
-              return {
-                success: false,
-                message: `❌ **Invalid Height**\n\nHeight must be a positive number. Got '${nextArg}'`,
-                handled: true
-              };
-            }
-            elementData.height = height;
-            i++; // Skip next arg
-            break;
-
-          case '--opacity':
-          case '-o':
-            if (!nextArg) {
-              return {
-                success: false,
-                message: '❌ **Missing Value**\n\nOption `--opacity` requires a value.\n\nExample: `--opacity 0.8` (0.0 to 1.0)',
-                handled: true
-              };
-            }
-            const opacity = parseFloat(nextArg);
-            if (isNaN(opacity) || opacity < 0 || opacity > 1) {
-              return {
-                success: false,
-                message: `❌ **Invalid Opacity**\n\nOpacity must be a number between 0.0 and 1.0. Got '${nextArg}'`,
-                handled: true
-              };
-            }
-            elementData.opacity = opacity;
-            i++; // Skip next arg
-            break;
-
-          case '--rotation':
-          case '-r':
-            if (!nextArg) {
-              return {
-                success: false,
-                message: '❌ **Missing Value**\n\nOption `--rotation` requires a value.\n\nExample: `--rotation 45` (degrees)',
-                handled: true
-              };
-            }
-            const rotation = parseInt(nextArg, 10);
-            if (isNaN(rotation)) {
-              return {
-                success: false,
-                message: `❌ **Invalid Rotation**\n\nRotation must be a number (degrees). Got '${nextArg}'`,
-                handled: true
-              };
-            }
-            elementData.rotation = rotation;
-            i++; // Skip next arg
-            break;
-
-          default:
-            if (arg.startsWith('-')) {
-              return {
-                success: false,
-                message: `❌ **Unknown Option**\n\nUnknown option '${arg}'. Use /new-image without arguments to see usage.`,
-                handled: true
-              };
-            }
-            break;
-        }
-      }
-
-      // Validate required src parameter
-      if (!elementData.src) {
-        return {
-          success: false,
-          message: '❌ **Missing Image Source**\n\nImage source is required.\n\nUsage: `/new-image --src "https://example.com/image.jpg"`\n\nExample:\n• `/new-image --src "https://picsum.photos/300/200" --width 300 --height 200`',
-          handled: true
-        };
-      }
-
-      // Recalculate center position if position wasn't explicitly set
-      if (!args.some(arg => arg === '--left' || arg === '-l')) {
-        elementData.left = Math.floor((canvasWidth - elementData.width) / 2);
-      }
-      if (!args.some(arg => arg === '--top' || arg === '-tp')) {
-        elementData.top = Math.floor((canvasHeight - elementData.height) / 2);
-      }
-
-      // Get selected page
-      const selectedPageId = context.project.appState?.selectedPageId;
-      if (!selectedPageId) {
-        return {
-          success: false,
-          message: '❌ **No Page Selected**\n\nPlease select a page first before adding elements.',
-          handled: true
-        };
-      }
-
-      // Find the selected page
-      const pages = [...context.project.composition.pages];
-      const selectedPage = pages.find(page => page.id === selectedPageId);
-      if (!selectedPage) {
-        return {
-          success: false,
-          message: '❌ **Page Not Found**\n\nThe selected page could not be found.',
-          handled: true
-        };
-      }
-
-      // Create new element with unique ID
-      const newElement = {
-        id: `image-${Date.now()}-${Math.random().toString(36).substr(2, 9)}`,
-        ...elementData
-      };
-
-      // Add element to page
-      selectedPage.elements.push(newElement);
-
-      // Update project
-      const updatedProject = {
-        ...context.project,
-        composition: {
-          ...context.project.composition,
-          pages: pages
-        }
-      };
-
-      context.updateProject(updatedProject);
-
-      return {
-        success: true,
-        message: `✅ **Image Element Added**\n\nAdded image element to page "${selectedPage.name}"\n\n• Source: ${elementData.src}\n• Position: (${elementData.left}, ${elementData.top})\n• Size: ${elementData.width}×${elementData.height}\n• Opacity: ${elementData.opacity}\n• Rotation: ${elementData.rotation}°`,
-        handled: true
-      };
-
-    } catch (error) {
-      console.error('Failed to create image element:', error);
-      return {
-        success: false,
-        message: '❌ **Image Creation Failed**\n\nFailed to create image element. Please try again.',
-        handled: true
-      };
-    }
-  }
-};
-
-/**
- * Create a new video element command
- * Supports --src, --left, --top, --width, --height, --opacity, --rotation, --delay options
- */
-const newVideoCommand: SlashCommand = {
-  name: 'new-video',
-  description: 'Add a new video element to the selected page',
-  usage: '/new-video --src|-s url [--left|-l x] [--top|-tp y] [--width|-w width] [--height|-h height] [--opacity|-o opacity] [--rotation|-r degrees] [--delay|-d milliseconds]',
-  requiresConfirmation: false,
-  execute: async (context: SlashCommandContext): Promise<SlashCommandResult> => {
-    try {
-      if (!context.project || !context.project.composition) {
-        return {
-          success: false,
-          message: '❌ **No Project**\n\nNo project is currently loaded. Please create or load a project first.',
-          handled: true
-        };
-      }
-
-      const args = context.args || [];
-      
-      // Get canvas dimensions from project composition
-      const canvasWidth = context.project.composition.width || 1920;
-      const canvasHeight = context.project.composition.height || 1080;
-      
-      // First pass: extract src to determine dimensions
-      let srcValue = '';
-      for (let i = 0; i < args.length; i++) {
-        const arg = args[i];
-        const nextArg = args[i + 1];
-        if ((arg === '--src' || arg === '-s') && nextArg) {
-          srcValue = nextArg;
-          break;
-        }
-      }
-      
-      // Determine default dimensions from LocalFile or fallback
-      let defaultWidth = 320;
-      let defaultHeight = 240;
-      
-      if (srcValue && context.fileStorage) {
-        try {
-          const files = await context.fileStorage.getAllFiles();
-          const localFile = files.find((file: any) => 
-            file.dataUrl === srcValue || file.name === srcValue
-          );
-          
-          if (localFile && localFile.width && localFile.height) {
-            defaultWidth = localFile.width;
-            defaultHeight = localFile.height;
-          }
-        } catch (error) {
-          console.warn('Failed to load files from storage:', error);
-        }
-      }
-      
-      // Video element properties with LocalFile dimensions
-      const elementData: any = {
-        type: 'video',
-        src: srcValue,
-        left: Math.floor((canvasWidth - defaultWidth) / 2),
-        top: Math.floor((canvasHeight - defaultHeight) / 2),
-        width: defaultWidth,
-        height: defaultHeight,
-        opacity: 1,
-        rotation: 0,
-        delay: 0
-      };
-
-      // Parse arguments
-      for (let i = 0; i < args.length; i++) {
-        const arg = args[i];
-        const nextArg = args[i + 1];
-
-        switch (arg) {
-          case '--src':
-          case '-s':
-            if (!nextArg) {
-              return {
-                success: false,
-                message: '❌ **Missing Value**\n\nOption `--src` requires a value.\n\nExample: `--src "https://example.com/video.mp4"`',
-                handled: true
-              };
-            }
-            elementData.src = nextArg;
-            i++; // Skip next arg
-            break;
-
-          case '--left':
-          case '-l':
-            if (!nextArg) {
-              return {
-                success: false,
-                message: '❌ **Missing Value**\n\nOption `--left` requires a value.\n\nExample: `--left 150`',
-                handled: true
-              };
-            }
-            const left = parseInt(nextArg, 10);
-            if (isNaN(left)) {
-              return {
-                success: false,
-                message: `❌ **Invalid Position**\n\nLeft position must be a number. Got '${nextArg}'`,
-                handled: true
-              };
-            }
-            elementData.left = left;
-            i++; // Skip next arg
-            break;
-
-          case '--top':
-          case '-tp':
-            if (!nextArg) {
-              return {
-                success: false,
-                message: '❌ **Missing Value**\n\nOption `--top` requires a value.\n\nExample: `--top 200`',
-                handled: true
-              };
-            }
-            const top = parseInt(nextArg, 10);
-            if (isNaN(top)) {
-              return {
-                success: false,
-                message: `❌ **Invalid Position**\n\nTop position must be a number. Got '${nextArg}'`,
-                handled: true
-              };
-            }
-            elementData.top = top;
-            i++; // Skip next arg
-            break;
-
-          case '--width':
-          case '-w':
-            if (!nextArg) {
-              return {
-                success: false,
-                message: '❌ **Missing Value**\n\nOption `--width` requires a value.\n\nExample: `--width 640`',
-                handled: true
-              };
-            }
-            const width = parseInt(nextArg, 10);
-            if (isNaN(width) || width <= 0) {
-              return {
-                success: false,
-                message: `❌ **Invalid Width**\n\nWidth must be a positive number. Got '${nextArg}'`,
-                handled: true
-              };
-            }
-            elementData.width = width;
-            i++; // Skip next arg
-            break;
-
-          case '--height':
-          case '-h':
-            if (!nextArg) {
-              return {
-                success: false,
-                message: '❌ **Missing Value**\n\nOption `--height` requires a value.\n\nExample: `--height 480`',
-                handled: true
-              };
-            }
-            const height = parseInt(nextArg, 10);
-            if (isNaN(height) || height <= 0) {
-              return {
-                success: false,
-                message: `❌ **Invalid Height**\n\nHeight must be a positive number. Got '${nextArg}'`,
-                handled: true
-              };
-            }
-            elementData.height = height;
-            i++; // Skip next arg
-            break;
-
-          case '--opacity':
-          case '-o':
-            if (!nextArg) {
-              return {
-                success: false,
-                message: '❌ **Missing Value**\n\nOption `--opacity` requires a value.\n\nExample: `--opacity 0.8` (0.0 to 1.0)',
-                handled: true
-              };
-            }
-            const opacity = parseFloat(nextArg);
-            if (isNaN(opacity) || opacity < 0 || opacity > 1) {
-              return {
-                success: false,
-                message: `❌ **Invalid Opacity**\n\nOpacity must be a number between 0.0 and 1.0. Got '${nextArg}'`,
-                handled: true
-              };
-            }
-            elementData.opacity = opacity;
-            i++; // Skip next arg
-            break;
-
-          case '--rotation':
-          case '-r':
-            if (!nextArg) {
-              return {
-                success: false,
-                message: '❌ **Missing Value**\n\nOption `--rotation` requires a value.\n\nExample: `--rotation 45` (degrees)',
-                handled: true
-              };
-            }
-            const rotation = parseInt(nextArg, 10);
-            if (isNaN(rotation)) {
-              return {
-                success: false,
-                message: `❌ **Invalid Rotation**\n\nRotation must be a number (degrees). Got '${nextArg}'`,
-                handled: true
-              };
-            }
-            elementData.rotation = rotation;
-            i++; // Skip next arg
-            break;
-
-          case '--delay':
-          case '-d':
-            if (!nextArg) {
-              return {
-                success: false,
-                message: '❌ **Missing Value**\n\nOption `--delay` requires a value.\n\nExample: `--delay 1000` (milliseconds)',
-                handled: true
-              };
-            }
-            const delay = parseInt(nextArg, 10);
-            if (isNaN(delay) || delay < 0) {
-              return {
-                success: false,
-                message: `❌ **Invalid Delay**\n\nDelay must be a non-negative number (milliseconds). Got '${nextArg}'`,
-                handled: true
-              };
-            }
-            elementData.delay = delay;
-            i++; // Skip next arg
-            break;
-
-          default:
-            if (arg.startsWith('-')) {
-              return {
-                success: false,
-                message: `❌ **Unknown Option**\n\nUnknown option '${arg}'. Use /new-video without arguments to see usage.`,
-                handled: true
-              };
-            }
-            break;
-        }
-      }
-
-      // Validate required src parameter
-      if (!elementData.src) {
-        return {
-          success: false,
-          message: '❌ **Missing Video Source**\n\nVideo source is required.\n\nUsage: `/new-video --src "https://example.com/video.mp4"`\n\nExample:\n• `/new-video --src "https://sample-videos.com/zip/10/mp4/SampleVideo_1280x720_1mb.mp4" --width 640 --height 360`',
-          handled: true
-        };
-      }
-
-      // Recalculate center position if position wasn't explicitly set
-      if (!args.some(arg => arg === '--left' || arg === '-l')) {
-        elementData.left = Math.floor((canvasWidth - elementData.width) / 2);
-      }
-      if (!args.some(arg => arg === '--top' || arg === '-tp')) {
-        elementData.top = Math.floor((canvasHeight - elementData.height) / 2);
-      }
-
-      // Get selected page
-      const selectedPageId = context.project.appState?.selectedPageId;
-      if (!selectedPageId) {
-        return {
-          success: false,
-          message: '❌ **No Page Selected**\n\nPlease select a page first before adding elements.',
-          handled: true
-        };
-      }
-
-      // Find the selected page
-      const pages = [...context.project.composition.pages];
-      const selectedPage = pages.find(page => page.id === selectedPageId);
-      if (!selectedPage) {
-        return {
-          success: false,
-          message: '❌ **Page Not Found**\n\nThe selected page could not be found.',
-          handled: true
-        };
-      }
-
-      // Create new element with unique ID
-      const newElement = {
-        id: `video-${Date.now()}-${Math.random().toString(36).substr(2, 9)}`,
-        ...elementData
-      };
-
-      // Add element to page
-      selectedPage.elements.push(newElement);
-
-      // Update project
-      const updatedProject = {
-        ...context.project,
-        composition: {
-          ...context.project.composition,
-          pages: pages
-        }
-      };
-
-      context.updateProject(updatedProject);
-
-      return {
-        success: true,
-        message: `✅ **Video Element Added**\n\nAdded video element to page "${selectedPage.name}"\n\n• Source: ${elementData.src}\n• Position: (${elementData.left}, ${elementData.top})\n• Size: ${elementData.width}×${elementData.height}\n• Opacity: ${elementData.opacity}\n• Rotation: ${elementData.rotation}°\n• Delay: ${elementData.delay}ms`,
-        handled: true
-      };
-
-    } catch (error) {
-      console.error('Failed to create video element:', error);
-      return {
-        success: false,
-        message: '❌ **Video Creation Failed**\n\nFailed to create video element. Please try again.',
-        handled: true
-      };
-    }
-  }
-};
-
-/**
- * Create a new audio track command
- * Supports all CompositionAudio properties: --src, --volume, --trim-before, --trim-after, --playback-rate, --muted, --loop, --tone-frequency, --delay, --duration
- */
-const newAudioCommand: SlashCommand = {
-  name: 'new-audio',
-  description: 'Add a new audio track to the composition',
-  usage: '/new-audio --src|-s url [--volume|-v 0-1] [--trim-before|-b ms] [--trim-after|-a ms] [--playback-rate|-r rate] [--muted|-m] [--loop|-l] [--tone-frequency|-f 0.01-2] [--delay|-d ms] [--duration|-dr ms]',
-  requiresConfirmation: false,
-  execute: async (context: SlashCommandContext): Promise<SlashCommandResult> => {
-    try {
-      if (!context.project || !context.project.composition) {
-        return {
-          success: false,
-          message: '❌ **No Project**\n\nNo project is currently loaded. Please create or load a project first.',
-          handled: true
-        };
-      }
-
-      const args = context.args || [];
-      
-      // Default audio track properties
-      const audioData: any = {
-        id: `audio-${Date.now()}-${Math.random().toString(36).substr(2, 9)}`,
-        src: '',
-        volume: 1.0,
-        trimBefore: 0,
-        trimAfter: 0,
-        playbackRate: 1.0,
-        muted: false,
-        loop: false,
-        toneFrequency: 1.0,
-        delay: 0,
-        duration: 5000 // Default 5 seconds
-      };
-
-      // Parse arguments
-      for (let i = 0; i < args.length; i++) {
-        const arg = args[i];
-        const nextArg = args[i + 1];
-
-        switch (arg) {
-          case '--src':
-          case '-s':
-            if (!nextArg) {
-              return {
-                success: false,
-                message: '❌ **Missing Value**\n\nOption `--src` requires a value.\n\nExample: `--src "https://example.com/audio.mp3"`',
-                handled: true
-              };
-            }
-            audioData.src = nextArg;
-            i++; // Skip next arg
-            break;
-
-          case '--volume':
-          case '-v':
-            if (!nextArg) {
-              return {
-                success: false,
-                message: '❌ **Missing Value**\n\nOption `--volume` requires a value between 0 and 1.\n\nExample: `--volume 0.8`',
-                handled: true
-              };
-            }
-            const volume = parseFloat(nextArg);
-            if (isNaN(volume) || volume < 0 || volume > 1) {
-              return {
-                success: false,
-                message: `❌ **Invalid Volume**\n\nVolume must be between 0 and 1. Got '${nextArg}'`,
-                handled: true
-              };
-            }
-            audioData.volume = volume;
-            i++; // Skip next arg
-            break;
-
-          case '--trim-before':
-          case '-b':
-            if (!nextArg) {
-              return {
-                success: false,
-                message: '❌ **Missing Value**\n\nOption `--trim-before` requires a value in milliseconds.\n\nExample: `--trim-before 1000`',
-                handled: true
-              };
-            }
-            const trimBefore = parseDuration(nextArg);
-            if (trimBefore === null || trimBefore < 0) {
-              return {
-                success: false,
-                message: `❌ **Invalid Trim Before**\n\nTrim before must be a non-negative duration. Got '${nextArg}'\n\nSupported formats: \`1000\`, \`1s\`, \`1.5s\``,
-                handled: true
-              };
-            }
-            audioData.trimBefore = trimBefore;
-            i++; // Skip next arg
-            break;
-
-          case '--trim-after':
-          case '-a':
-            if (!nextArg) {
-              return {
-                success: false,
-                message: '❌ **Missing Value**\n\nOption `--trim-after` requires a value in milliseconds.\n\nExample: `--trim-after 1000`',
-                handled: true
-              };
-            }
-            const trimAfter = parseDuration(nextArg);
-            if (trimAfter === null || trimAfter < 0) {
-              return {
-                success: false,
-                message: `❌ **Invalid Trim After**\n\nTrim after must be a non-negative duration. Got '${nextArg}'\n\nSupported formats: \`1000\`, \`1s\`, \`1.5s\``,
-                handled: true
-              };
-            }
-            audioData.trimAfter = trimAfter;
-            i++; // Skip next arg
-            break;
-
-          case '--playback-rate':
-          case '-r':
-            if (!nextArg) {
-              return {
-                success: false,
-                message: '❌ **Missing Value**\n\nOption `--playback-rate` requires a value.\n\nExample: `--playback-rate 1.5` (1.5x speed)',
-                handled: true
-              };
-            }
-            const playbackRate = parseFloat(nextArg);
-            if (isNaN(playbackRate) || playbackRate <= 0) {
-              return {
-                success: false,
-                message: `❌ **Invalid Playback Rate**\n\nPlayback rate must be a positive number. Got '${nextArg}'`,
-                handled: true
-              };
-            }
-            audioData.playbackRate = playbackRate;
-            i++; // Skip next arg
-            break;
-
-          case '--muted':
-          case '-m':
-            audioData.muted = true;
-            // No argument needed for this flag
-            break;
-
-          case '--loop':
-          case '-l':
-            audioData.loop = true;
-            // No argument needed for this flag
-            break;
-
-          case '--tone-frequency':
-          case '-f':
-            if (!nextArg) {
-              return {
-                success: false,
-                message: '❌ **Missing Value**\n\nOption `--tone-frequency` requires a value between 0.01 and 2.\n\nExample: `--tone-frequency 1.2`',
-                handled: true
-              };
-            }
-            const toneFrequency = parseFloat(nextArg);
-            if (isNaN(toneFrequency) || toneFrequency < 0.01 || toneFrequency > 2) {
-              return {
-                success: false,
-                message: `❌ **Invalid Tone Frequency**\n\nTone frequency must be between 0.01 and 2. Got '${nextArg}'`,
-                handled: true
-              };
-            }
-            audioData.toneFrequency = toneFrequency;
-            i++; // Skip next arg
-            break;
-
-          case '--delay':
-          case '-d':
-            if (!nextArg) {
-              return {
-                success: false,
-                message: '❌ **Missing Value**\n\nOption `--delay` requires a value in milliseconds.\n\nExample: `--delay 2000` (2 seconds)',
-                handled: true
-              };
-            }
-            const delay = parseDuration(nextArg);
-            if (delay === null || delay < 0) {
-              return {
-                success: false,
-                message: `❌ **Invalid Delay**\n\nDelay must be a non-negative duration. Got '${nextArg}'\n\nSupported formats: \`1000\`, \`1s\`, \`2m\``,
-                handled: true
-              };
-            }
-            audioData.delay = delay;
-            i++; // Skip next arg
-            break;
-
-          case '--duration':
-          case '-dr':
-            if (!nextArg) {
-              return {
-                success: false,
-                message: '❌ **Missing Value**\n\nOption `--duration` requires a value in milliseconds.\n\nExample: `--duration 10000` (10 seconds)',
-                handled: true
-              };
-            }
-            const duration = parseDuration(nextArg);
-            if (duration === null || duration <= 0) {
-              return {
-                success: false,
-                message: `❌ **Invalid Duration**\n\nDuration must be a positive duration. Got '${nextArg}'\n\nSupported formats: \`5000\`, \`5s\`, \`1.5m\``,
-                handled: true
-              };
-            }
-            audioData.duration = duration;
-            i++; // Skip next arg
-            break;
-
-          default:
-            if (arg.startsWith('-')) {
-              return {
-                success: false,
-                message: `❌ **Unknown Option**\n\nUnknown option '${arg}'. Use /new-audio without arguments to see usage.`,
-                handled: true
-              };
-            }
-            break;
-        }
-      }
-
-      // Validate required src parameter
-      if (!audioData.src) {
-        return {
-          success: false,
-          message: '❌ **Missing Audio Source**\n\nAudio source is required.\n\nUsage: `/new-audio --src "https://example.com/audio.mp3"`\n\nExample:\n• `/new-audio --src "LocalFile:music.mp3" --volume 0.8 --delay 1s`',
-          handled: true
-        };
-      }
-
-      // Initialize audios array if it doesn't exist
-      const updatedProject = {
-        ...context.project,
-        composition: {
-          ...context.project.composition,
-          audios: context.project.composition.audios || []
-        }
-      };
-
-      // Add new audio track
-      updatedProject.composition.audios.push(audioData);
-
-      context.updateProject(updatedProject);
-
-      const formatDuration = (ms: number): string => {
-        if (ms >= 60000 && ms % 60000 === 0) return `${ms / 60000}m`;
-        if (ms >= 1000 && ms % 1000 === 0) return `${ms / 1000}s`;
-        return `${ms}ms`;
-      };
-
-      return {
-        success: true,
-        message: `✅ **Audio Track Added**\n\nAdded new audio track to composition\n\n• ID: ${audioData.id}\n• Source: ${audioData.src}\n• Volume: ${audioData.volume}\n• Delay: ${formatDuration(audioData.delay)}\n• Duration: ${formatDuration(audioData.duration)}\n• Playback Rate: ${audioData.playbackRate}x\n• Muted: ${audioData.muted ? 'Yes' : 'No'}\n• Loop: ${audioData.loop ? 'Yes' : 'No'}`,
-        handled: true
-      };
-
-    } catch (error) {
-      console.error('Failed to create audio track:', error);
-      return {
-        success: false,
-        message: '❌ **Audio Creation Failed**\n\nFailed to create audio track. Please try again.',
-        handled: true
-      };
-    }
-  }
-};
-
-/**
- * Set audio track properties command
- * Supports updating all CompositionAudio properties by ID
- */
-const setAudioCommand: SlashCommand = {
-  name: 'set-audio',
-  description: 'Update properties of an existing audio track by ID',
-  usage: '/set-audio --id|-i audio_id [--src|-s url] [--volume|-v 0-1] [--trim-before|-b ms] [--trim-after|-a ms] [--playback-rate|-r rate] [--muted|-m true|false] [--loop|-l true|false] [--tone-frequency|-f 0.01-2] [--delay|-d ms] [--duration|-dr ms]',
-  requiresConfirmation: false,
-  execute: async (context: SlashCommandContext): Promise<SlashCommandResult> => {
-    try {
-      if (!context.project || !context.project.composition) {
-        return {
-          success: false,
-          message: '❌ **No Project**\n\nNo project is currently loaded. Please create or load a project first.',
-          handled: true
-        };
-      }
-
-      const args = context.args || [];
-      
-      if (args.length === 0) {
-        return {
-          success: false,
-          message: '❌ **Missing Parameters**\n\nPlease specify audio track ID and at least one property to update.\n\nUsage: `/set-audio --id audio_id [options]`\n\nExample: `/set-audio --id audio-123456789-abc123 --volume 0.5 --delay 2s`',
-          handled: true
-        };
-      }
-
-      let audioId: string | null = null;
-      const updates: any = {};
-
-      // Parse arguments
-      for (let i = 0; i < args.length; i++) {
-        const arg = args[i];
-        const nextArg = args[i + 1];
-
-        switch (arg) {
-          case '--id':
-          case '-i':
-            if (!nextArg) {
-              return {
-                success: false,
-                message: '❌ **Missing Value**\n\nOption `--id` requires a value.\n\nExample: `--id audio-123456789-abc123`',
-                handled: true
-              };
-            }
-            audioId = nextArg;
-            i++; // Skip next arg
-            break;
-
-          case '--src':
-          case '-s':
-            if (!nextArg) {
-              return {
-                success: false,
-                message: '❌ **Missing Value**\n\nOption `--src` requires a value.\n\nExample: `--src "https://example.com/audio.mp3"`',
-                handled: true
-              };
-            }
-            updates.src = nextArg;
-            i++; // Skip next arg
-            break;
-
-          case '--volume':
-          case '-v':
-            if (!nextArg) {
-              return {
-                success: false,
-                message: '❌ **Missing Value**\n\nOption `--volume` requires a value between 0 and 1.\n\nExample: `--volume 0.8`',
-                handled: true
-              };
-            }
-            const volume = parseFloat(nextArg);
-            if (isNaN(volume) || volume < 0 || volume > 1) {
-              return {
-                success: false,
-                message: `❌ **Invalid Volume**\n\nVolume must be between 0 and 1. Got '${nextArg}'`,
-                handled: true
-              };
-            }
-            updates.volume = volume;
-            i++; // Skip next arg
-            break;
-
-          case '--trim-before':
-          case '-b':
-            if (!nextArg) {
-              return {
-                success: false,
-                message: '❌ **Missing Value**\n\nOption `--trim-before` requires a value in milliseconds.\n\nExample: `--trim-before 1000`',
-                handled: true
-              };
-            }
-            const trimBefore = parseDuration(nextArg);
-            if (trimBefore === null || trimBefore < 0) {
-              return {
-                success: false,
-                message: `❌ **Invalid Trim Before**\n\nTrim before must be a non-negative duration. Got '${nextArg}'\n\nSupported formats: \`1000\`, \`1s\`, \`1.5s\``,
-                handled: true
-              };
-            }
-            updates.trimBefore = trimBefore;
-            i++; // Skip next arg
-            break;
-
-          case '--trim-after':
-          case '-a':
-            if (!nextArg) {
-              return {
-                success: false,
-                message: '❌ **Missing Value**\n\nOption `--trim-after` requires a value in milliseconds.\n\nExample: `--trim-after 1000`',
-                handled: true
-              };
-            }
-            const trimAfter = parseDuration(nextArg);
-            if (trimAfter === null || trimAfter < 0) {
-              return {
-                success: false,
-                message: `❌ **Invalid Trim After**\n\nTrim after must be a non-negative duration. Got '${nextArg}'\n\nSupported formats: \`1000\`, \`1s\`, \`1.5s\``,
-                handled: true
-              };
-            }
-            updates.trimAfter = trimAfter;
-            i++; // Skip next arg
-            break;
-
-          case '--playback-rate':
-          case '-r':
-            if (!nextArg) {
-              return {
-                success: false,
-                message: '❌ **Missing Value**\n\nOption `--playback-rate` requires a value.\n\nExample: `--playback-rate 1.5` (1.5x speed)',
-                handled: true
-              };
-            }
-            const playbackRate = parseFloat(nextArg);
-            if (isNaN(playbackRate) || playbackRate <= 0) {
-              return {
-                success: false,
-                message: `❌ **Invalid Playback Rate**\n\nPlayback rate must be a positive number. Got '${nextArg}'`,
-                handled: true
-              };
-            }
-            updates.playbackRate = playbackRate;
-            i++; // Skip next arg
-            break;
-
-          case '--muted':
-          case '-m':
-            if (!nextArg) {
-              return {
-                success: false,
-                message: '❌ **Missing Value**\n\nOption `--muted` requires a value (true or false).\n\nExample: `--muted true`',
-                handled: true
-              };
-            }
-            if (nextArg === 'true') {
-              updates.muted = true;
-            } else if (nextArg === 'false') {
-              updates.muted = false;
-            } else {
-              return {
-                success: false,
-                message: `❌ **Invalid Muted Value**\n\nMuted must be 'true' or 'false'. Got '${nextArg}'`,
-                handled: true
-              };
-            }
-            i++; // Skip next arg
-            break;
-
-          case '--loop':
-          case '-l':
-            if (!nextArg) {
-              return {
-                success: false,
-                message: '❌ **Missing Value**\n\nOption `--loop` requires a value (true or false).\n\nExample: `--loop true`',
-                handled: true
-              };
-            }
-            if (nextArg === 'true') {
-              updates.loop = true;
-            } else if (nextArg === 'false') {
-              updates.loop = false;
-            } else {
-              return {
-                success: false,
-                message: `❌ **Invalid Loop Value**\n\nLoop must be 'true' or 'false'. Got '${nextArg}'`,
-                handled: true
-              };
-            }
-            i++; // Skip next arg
-            break;
-
-          case '--tone-frequency':
-          case '-f':
-            if (!nextArg) {
-              return {
-                success: false,
-                message: '❌ **Missing Value**\n\nOption `--tone-frequency` requires a value between 0.01 and 2.\n\nExample: `--tone-frequency 1.2`',
-                handled: true
-              };
-            }
-            const toneFrequency = parseFloat(nextArg);
-            if (isNaN(toneFrequency) || toneFrequency < 0.01 || toneFrequency > 2) {
-              return {
-                success: false,
-                message: `❌ **Invalid Tone Frequency**\n\nTone frequency must be between 0.01 and 2. Got '${nextArg}'`,
-                handled: true
-              };
-            }
-            updates.toneFrequency = toneFrequency;
-            i++; // Skip next arg
-            break;
-
-          case '--delay':
-          case '-d':
-            if (!nextArg) {
-              return {
-                success: false,
-                message: '❌ **Missing Value**\n\nOption `--delay` requires a value in milliseconds.\n\nExample: `--delay 2000` (2 seconds)',
-                handled: true
-              };
-            }
-            const delay = parseDuration(nextArg);
-            if (delay === null || delay < 0) {
-              return {
-                success: false,
-                message: `❌ **Invalid Delay**\n\nDelay must be a non-negative duration. Got '${nextArg}'\n\nSupported formats: \`1000\`, \`1s\`, \`2m\``,
-                handled: true
-              };
-            }
-            updates.delay = delay;
-            i++; // Skip next arg
-            break;
-
-          case '--duration':
-          case '-dr':
-            if (!nextArg) {
-              return {
-                success: false,
-                message: '❌ **Missing Value**\n\nOption `--duration` requires a value in milliseconds.\n\nExample: `--duration 10000` (10 seconds)',
-                handled: true
-              };
-            }
-            const duration = parseDuration(nextArg);
-            if (duration === null || duration <= 0) {
-              return {
-                success: false,
-                message: `❌ **Invalid Duration**\n\nDuration must be a positive duration. Got '${nextArg}'\n\nSupported formats: \`5000\`, \`5s\`, \`1.5m\``,
-                handled: true
-              };
-            }
-            updates.duration = duration;
-            i++; // Skip next arg
-            break;
-
-          default:
-            if (arg.startsWith('-')) {
-              return {
-                success: false,
-                message: `❌ **Unknown Option**\n\nUnknown option '${arg}'. Use /set-audio without arguments to see usage.`,
-                handled: true
-              };
-            }
-            break;
-        }
-      }
-
-      // Validate required ID parameter
-      if (!audioId) {
-        return {
-          success: false,
-          message: '❌ **Missing Audio ID**\n\nAudio track ID is required.\n\nUsage: `/set-audio --id audio_id [options]`',
-          handled: true
-        };
-      }
-
-      // Check if we have updates
-      if (Object.keys(updates).length === 0) {
-        return {
-          success: false,
-          message: '❌ **No Updates Specified**\n\nPlease specify at least one property to update.\n\nAvailable options: --src, --volume, --trim-before, --trim-after, --playback-rate, --muted, --loop, --tone-frequency, --delay, --duration',
-          handled: true
-        };
-      }
-
-      // Check if audio tracks exist
-      if (!context.project.composition.audios || context.project.composition.audios.length === 0) {
-        return {
-          success: false,
-          message: '❌ **No Audio Tracks**\n\nNo audio tracks found in the composition. Use `/new-audio` to create one first.',
-          handled: true
-        };
-      }
-
-      // Find audio track by ID
-      const audioIndex = context.project.composition.audios.findIndex((audio: any) => audio.id === audioId);
-      if (audioIndex === -1) {
-        return {
-          success: false,
-          message: `❌ **Audio Track Not Found**\n\nAudio track with ID '${audioId}' not found.\n\nUse \`/list-audio\` to see available audio tracks.`,
-          handled: true
-        };
-      }
-
-      // Update the audio track
-      const updatedProject = {
-        ...context.project,
-        composition: {
-          ...context.project.composition,
-          audios: [...context.project.composition.audios]
-        }
-      };
-
-      const originalAudio = updatedProject.composition.audios[audioIndex];
-      updatedProject.composition.audios[audioIndex] = {
-        ...originalAudio,
-        ...updates
-      };
-
-      context.updateProject(updatedProject);
-
-      // Create summary of changes
-      const changesList: string[] = [];
-      Object.keys(updates).forEach(key => {
-        const oldValue = (originalAudio as any)[key];
-        const newValue = updates[key];
-        
-        if (key === 'delay' || key === 'duration' || key === 'trimBefore' || key === 'trimAfter') {
-          const formatDuration = (ms: number): string => {
-            if (ms >= 60000 && ms % 60000 === 0) return `${ms / 60000}m`;
-            if (ms >= 1000 && ms % 1000 === 0) return `${ms / 1000}s`;
-            return `${ms}ms`;
-          };
-          changesList.push(`${key}: ${formatDuration(oldValue)} → ${formatDuration(newValue)}`);
-        } else {
-          changesList.push(`${key}: ${oldValue} → ${newValue}`);
-        }
-      });
-
-      return {
-        success: true,
-        message: `✅ **Audio Track Updated**\n\nUpdated audio track '${audioId}' properties:\n\n• ${changesList.join('\n• ')}`,
-        handled: true
-      };
-
-    } catch (error) {
-      console.error('Failed to update audio track:', error);
-      return {
-        success: false,
-        message: '❌ **Audio Update Failed**\n\nFailed to update audio track. Please try again.',
-        handled: true
-      };
-    }
-  }
-};
-
-/**
- * Delete audio track command
- * Supports --id/-i option to specify audio track ID to delete
- */
-const delAudioCommand: SlashCommand = {
-  name: 'del-audio',
-  description: 'Delete an audio track from the composition by ID',
-  usage: '/del-audio --id|-i audio_id [--yes|-y]',
-  requiresConfirmation: true,
-  confirmationMessage: 'Are you sure you want to delete this audio track? This action cannot be undone.',
-  execute: async (context: SlashCommandContext): Promise<SlashCommandResult> => {
-    try {
-      if (!context.project || !context.project.composition) {
-        return {
-          success: false,
-          message: '❌ **No Project**\n\nNo project is currently loaded. Please create or load a project first.',
-          handled: true
-        };
-      }
-
-      const args = context.args || [];
-      let audioId: string | null = null;
-      let skipConfirmation = false;
-
-      // Parse arguments
-      for (let i = 0; i < args.length; i++) {
-        const arg = args[i];
-        const nextArg = args[i + 1];
-
-        switch (arg) {
-          case '--id':
-          case '-i':
-            if (!nextArg) {
-              return {
-                success: false,
-                message: '❌ **Missing Value**\n\nOption `--id` requires a value.\n\nExample: `--id audio-123456789-abc123`',
-                handled: true
-              };
-            }
-            audioId = nextArg;
-            i++; // Skip next arg
-            break;
-
-          case '--yes':
-          case '-y':
-            skipConfirmation = true;
-            break;
-
-          default:
-            if (arg.startsWith('-')) {
-              return {
-                success: false,
-                message: `❌ **Unknown Option**\n\nUnknown option '${arg}'. Usage: /del-audio --id audio_id [--yes]`,
-                handled: true
-              };
-            }
-            break;
-        }
-      }
-
-      // Validate required ID parameter
-      if (!audioId) {
-        return {
-          success: false,
-          message: '❌ **Missing Audio ID**\n\nAudio track ID is required.\n\nUsage: `/del-audio --id audio_id`\n\nExample: `/del-audio --id audio-123456789-abc123 --yes` (skip confirmation)',
-          handled: true
-        };
-      }
-
-      // Check if audio tracks exist
-      if (!context.project.composition.audios || context.project.composition.audios.length === 0) {
-        return {
-          success: false,
-          message: '❌ **No Audio Tracks**\n\nNo audio tracks found in the composition.',
-          handled: true
-        };
-      }
-
-      // Find audio track by ID
-      const audioIndex = context.project.composition.audios.findIndex((audio: any) => audio.id === audioId);
-      if (audioIndex === -1) {
-        return {
-          success: false,
-          message: `❌ **Audio Track Not Found**\n\nAudio track with ID '${audioId}' not found.\n\nUse \`/list-audio\` to see available audio tracks.`,
-          handled: true
-        };
-      }
-
-      const audioToDelete = context.project.composition.audios[audioIndex];
-
-      // Update project by removing the audio track
-      const updatedProject = {
-        ...context.project,
-        composition: {
-          ...context.project.composition,
-          audios: context.project.composition.audios.filter((audio: any) => audio.id !== audioId)
-        }
-      };
-
-      context.updateProject(updatedProject);
-
-      return {
-        success: true,
-        message: `✅ **Audio Track Deleted**\n\nDeleted audio track '${audioId}':\n\n• Source: ${audioToDelete.src}\n• Volume: ${audioToDelete.volume}\n• Duration: ${audioToDelete.duration}ms`,
-        handled: true
-      };
-
-    } catch (error) {
-      console.error('Failed to delete audio track:', error);
-      return {
-        success: false,
-        message: '❌ **Audio Deletion Failed**\n\nFailed to delete audio track. Please try again.',
-        handled: true
-      };
-    }
-  }
-};
-
-/**
- * Delete element command
- * Supports --id/-i option to specify element ID to delete
- */
-const delElementCommand: SlashCommand = {
-  name: 'del-elem',
-  description: 'Delete an element from the composition by ID or delete the selected element',
-  usage: '/del-elem [--id|-i element_id] [--yes|-y]',
-  requiresConfirmation: false, // We'll handle confirmation conditionally
-  confirmationMessage: 'Are you sure you want to delete this element? This action cannot be undone.',
-  execute: async (context: SlashCommandContext): Promise<SlashCommandResult> => {
-    try {
-      if (!context.project || !context.project.composition) {
-        return {
-          success: false,
-          message: '❌ **No Project**\n\nNo project is currently loaded. Please create or load a project first.',
-          handled: true
-        };
-      }
-
-      const args = context.args || [];
-      let elementId: string | null = null;
-      let skipConfirmation = false;
-
-      // If no arguments provided, try to use the selected element
-      if (args.length === 0) {
-        const selectedElementId = context.project.appState?.selectedElementId;
-        if (selectedElementId) {
-          elementId = selectedElementId;
-        } else {
-          return {
-            success: false,
-            message: '❌ **No Element Selected**\n\nNo element ID provided and no element is currently selected.\n\nOptions:\n• Select an element in the editor, then use `/del-elem`\n• Specify an element ID: `/del-elem --id element_id`\n\nExamples:\n• `/del-elem` (deletes selected element)\n• `/del-elem --id text-1234567890-abc123`\n• `/del-elem -i image-1234567890-def456`\n• `/del-elem --yes` (deletes selected element without confirmation)',
-            handled: true
-          };
-        }
-      } else {
-        // Parse arguments when arguments are provided
-        for (let i = 0; i < args.length; i++) {
-          const arg = args[i];
-          const nextArg = args[i + 1];
-
-          switch (arg) {
-            case '--id':
-            case '-i':
-              if (!nextArg) {
-                return {
-                  success: false,
-                  message: '❌ **Missing Value**\n\nOption `--id` requires a value.\n\nExample: `--id text-1234567890-abc123`',
-                  handled: true
-                };
-              }
-              elementId = nextArg;
-              i++; // Skip next arg
-              break;
-
-            case '--yes':
-            case '-y':
-              skipConfirmation = true;
-              break;
-
-            default:
-              if (arg.startsWith('-')) {
-                return {
-                  success: false,
-                  message: `❌ **Unknown Option**\n\nUnknown option '${arg}'. Usage: /del-elem [--id element_id] [--yes]`,
-                  handled: true
-                };
-              }
-              // If it's not an option, treat it as the element ID for convenience
-              if (!elementId) {
-                elementId = arg;
-              }
-              break;
-          }
-        }
-
-        // Final check for element ID after parsing arguments
-        if (!elementId) {
-          // If --yes was provided but no ID, try to use selected element
-          const selectedElementId = context.project.appState?.selectedElementId;
-          if (selectedElementId) {
-            elementId = selectedElementId;
-          } else {
-            return {
-              success: false,
-              message: '❌ **Missing Element ID**\n\nPlease specify an element ID to delete or select an element.\n\nUsage: `/del-elem [--id element_id] [--yes]`\n\nExamples:\n• `/del-elem --yes` (deletes selected element without confirmation)\n• `/del-elem --id text-123 --yes` (deletes specific element without confirmation)',
-              handled: true
-            };
-          }
-        }
-      }
-
-      // Handle confirmation unless --yes was provided
-      if (!skipConfirmation) {
-        // Use browser confirmation dialog
-        const confirmMessage = 'Are you sure you want to delete this element? This action cannot be undone.';
-        if (!confirm(confirmMessage)) {
-          return {
-            success: false,
-            message: '⏸️ **Command Cancelled**\n\nElement deletion was cancelled.',
-            handled: true
-          };
-        }
-      }
-
-      // Find the element across all pages
-      let foundElement: any = null;
-      let foundPage: any = null;
-      let elementIndex = -1;
-
-      const pages = context.project.composition.pages || [];
-      for (const page of pages) {
-        const index = page.elements.findIndex((el: any) => el.id === elementId);
-        if (index !== -1) {
-          foundElement = page.elements[index];
-          foundPage = page;
-          elementIndex = index;
-          break;
-        }
-      }
-
-      if (!foundElement) {
-        return {
-          success: false,
-          message: `❌ **Element Not Found**\n\nNo element with ID '${elementId}' was found in the composition.\n\nTip: Use the properties panel to find element IDs, or check the composition structure.`,
-          handled: true
-        };
-      }
-
-      // Remove the element from the page
-      foundPage.elements.splice(elementIndex, 1);
-
-      // Update the project
-      const updatedProject = {
-        ...context.project,
-        composition: {
-          ...context.project.composition,
-          pages: pages
-        }
-      };
-
-      context.updateProject(updatedProject);
-
-      // Check if this was the selected element and determine message
-      const wasSelected = context.project.appState?.selectedElementId === elementId;
-      const deletionMethod = args.length === 0 ? 'selected element' : `element '${elementId}'`;
-
-      // Clear selection if the deleted element was selected
-      if (wasSelected) {
-        const updatedProjectWithClearedSelection = {
-          ...updatedProject,
-          appState: {
-            ...updatedProject.appState,
-            selectedElementId: null
-          }
-        };
-        context.updateProject(updatedProjectWithClearedSelection);
-      }
-
-      return {
-        success: true,
-        message: `✅ **Element Deleted**\n\nDeleted ${deletionMethod} (${foundElement.type}) from page "${foundPage.name}"\n\n• Element ID: ${elementId}\n• Element type: ${foundElement.type}\n• ${foundElement.text ? `Text: "${foundElement.text}"` : foundElement.src ? `Source: ${foundElement.src}` : 'Custom element'}\n• Page: ${foundPage.name}${wasSelected ? '\n• Selection cleared' : ''}`,
-        handled: true
-      };
-
-    } catch (error) {
-      console.error('Failed to delete element:', error);
-      return {
-        success: false,
-        message: '❌ **Delete Failed**\n\nFailed to delete element. Please try again.',
-        handled: true
-      };
-    }
-  }
-};
-
-/**
- * Set text element properties command
- * Supports text-specific options and common element properties
- */
-const setTextCommand: SlashCommand = {
-  name: 'set-text',
-  description: 'Modify properties of a text element',
-  usage: '/set-text [--id|-i element_id] [--text|-t "text"] [--font-size|-fs size] [--color|-c color] [--font-family|-ff family] [--font-weight|-fw weight] [--text-align|-ta align] [--left|-l x] [--top|-tp y] [--width|-w width] [--opacity|-o opacity] [--rotation|-r degrees]',
-  requiresConfirmation: false,
-  execute: async (context: SlashCommandContext): Promise<SlashCommandResult> => {
-    try {
-      if (!context.project || !context.project.composition) {
-        return {
-          success: false,
-          message: '❌ **No Project**\n\nNo project is currently loaded. Please create or load a project first.',
-          handled: true
-        };
-      }
-
-      const args = context.args || [];
-      let elementId: string | null = null;
-      const updates: any = {};
-
-      // If no arguments provided, try to use the selected element
-      if (args.length === 0) {
-        const selectedElementId = context.project.appState?.selectedElementId;
-        if (selectedElementId) {
-          elementId = selectedElementId;
-        } else {
-          return {
-            success: false,
-            message: '❌ **No Element Selected**\n\nNo element ID provided and no element is currently selected.\n\nOptions:\n• Select a text element in the editor, then use `/set-text`\n• Specify an element ID: `/set-text --id element_id`\n\nExamples:\n• `/set-text --text "New content"`\n• `/set-text --id text-123 --font-size 48`',
-            handled: true
-          };
-        }
-      } else {
-        // Parse arguments
-        for (let i = 0; i < args.length; i++) {
-          const arg = args[i];
-          const nextArg = args[i + 1];
-
-          switch (arg) {
-            case '--id':
-            case '-i':
-              if (!nextArg) {
-                return {
-                  success: false,
-                  message: '❌ **Missing Value**\n\nOption `--id` requires a value.\n\nExample: `--id text-1234567890-abc123`',
-                  handled: true
-                };
-              }
-              elementId = nextArg;
-              i++; // Skip next arg
-              break;
-
-            case '--text':
-            case '-t':
-              if (!nextArg) {
-                return {
-                  success: false,
-                  message: '❌ **Missing Value**\n\nOption `--text` requires a value.\n\nExample: `--text "Hello World"`',
-                  handled: true
-                };
-              }
-              updates.text = nextArg;
-              i++; // Skip next arg
-              break;
-
-            case '--font-size':
-            case '-fs':
-              if (!nextArg) {
-                return {
-                  success: false,
-                  message: '❌ **Missing Value**\n\nOption `--font-size` requires a value.\n\nExample: `--font-size 24`',
-                  handled: true
-                };
-              }
-              const fontSize = parseInt(nextArg, 10);
-              if (isNaN(fontSize) || fontSize <= 0) {
-                return {
-                  success: false,
-                  message: `❌ **Invalid Font Size**\n\nFont size must be a positive number. Got '${nextArg}'`,
-                  handled: true
-                };
-              }
-              updates.fontSize = fontSize;
-              i++; // Skip next arg
-              break;
-
-            case '--color':
-            case '-c':
-              if (!nextArg) {
-                return {
-                  success: false,
-                  message: '❌ **Missing Value**\n\nOption `--color` requires a value.\n\nExample: `--color "#ff0000"`',
-                  handled: true
-                };
-              }
-              updates.color = nextArg;
-              i++; // Skip next arg
-              break;
-
-            case '--font-family':
-            case '-ff':
-              if (!nextArg) {
-                return {
-                  success: false,
-                  message: '❌ **Missing Value**\n\nOption `--font-family` requires a value.\n\nExample: `--font-family "Arial, sans-serif"`',
-                  handled: true
-                };
-              }
-              updates.fontFamily = nextArg;
-              i++; // Skip next arg
-              break;
-
-            case '--font-weight':
-            case '-fw':
-              if (!nextArg) {
-                return {
-                  success: false,
-                  message: '❌ **Missing Value**\n\nOption `--font-weight` requires a value.\n\nExample: `--font-weight "bold"`',
-                  handled: true
-                };
-              }
-              updates.fontWeight = nextArg;
-              i++; // Skip next arg
-              break;
-
-            case '--text-align':
-            case '-ta':
-              if (!nextArg) {
-                return {
-                  success: false,
-                  message: '❌ **Missing Value**\n\nOption `--text-align` requires a value.\n\nValid values: left, center, right',
-                  handled: true
-                };
-              }
-              if (!['left', 'center', 'right'].includes(nextArg)) {
-                return {
-                  success: false,
-                  message: `❌ **Invalid Text Align**\n\nText align must be 'left', 'center', or 'right'. Got '${nextArg}'`,
-                  handled: true
-                };
-              }
-              updates.textAlign = nextArg;
-              i++; // Skip next arg
-              break;
-
-            case '--left':
-            case '-l':
-              if (!nextArg) {
-                return {
-                  success: false,
-                  message: '❌ **Missing Value**\n\nOption `--left` requires a value.\n\nExample: `--left 150`',
-                  handled: true
-                };
-              }
-              const left = parseInt(nextArg, 10);
-              if (isNaN(left)) {
-                return {
-                  success: false,
-                  message: `❌ **Invalid Position**\n\nLeft position must be a number. Got '${nextArg}'`,
-                  handled: true
-                };
-              }
-              updates.left = left;
-              i++; // Skip next arg
-              break;
-
-            case '--top':
-            case '-tp':
-              if (!nextArg) {
-                return {
-                  success: false,
-                  message: '❌ **Missing Value**\n\nOption `--top` requires a value.\n\nExample: `--top 200`',
-                  handled: true
-                };
-              }
-              const top = parseInt(nextArg, 10);
-              if (isNaN(top)) {
-                return {
-                  success: false,
-                  message: `❌ **Invalid Position**\n\nTop position must be a number. Got '${nextArg}'`,
-                  handled: true
-                };
-              }
-              updates.top = top;
-              i++; // Skip next arg
-              break;
-
-            case '--width':
-            case '-w':
-              if (!nextArg) {
-                return {
-                  success: false,
-                  message: '❌ **Missing Value**\n\nOption `--width` requires a value.\n\nExample: `--width 300`',
-                  handled: true
-                };
-              }
-              const width = parseInt(nextArg, 10);
-              if (isNaN(width) || width <= 0) {
-                return {
-                  success: false,
-                  message: `❌ **Invalid Width**\n\nWidth must be a positive number. Got '${nextArg}'`,
-                  handled: true
-                };
-              }
-              updates.width = width;
-              i++; // Skip next arg
-              break;
-
-            case '--opacity':
-            case '-o':
-              if (!nextArg) {
-                return {
-                  success: false,
-                  message: '❌ **Missing Value**\n\nOption `--opacity` requires a value.\n\nExample: `--opacity 0.8`',
-                  handled: true
-                };
-              }
-              const opacity = parseFloat(nextArg);
-              if (isNaN(opacity) || opacity < 0 || opacity > 1) {
-                return {
-                  success: false,
-                  message: `❌ **Invalid Opacity**\n\nOpacity must be between 0.0 and 1.0. Got '${nextArg}'`,
-                  handled: true
-                };
-              }
-              updates.opacity = opacity;
-              i++; // Skip next arg
-              break;
-
-            case '--rotation':
-            case '-r':
-              if (!nextArg) {
-                return {
-                  success: false,
-                  message: '❌ **Missing Value**\n\nOption `--rotation` requires a value.\n\nExample: `--rotation 45`',
-                  handled: true
-                };
-              }
-              const rotation = parseInt(nextArg, 10);
-              if (isNaN(rotation)) {
-                return {
-                  success: false,
-                  message: `❌ **Invalid Rotation**\n\nRotation must be a number (degrees). Got '${nextArg}'`,
-                  handled: true
-                };
-              }
-              updates.rotation = rotation;
-              i++; // Skip next arg
-              break;
-
-            default:
-              if (arg.startsWith('-')) {
-                return {
-                  success: false,
-                  message: `❌ **Unknown Option**\n\nUnknown option '${arg}'. Use /set-text without arguments to see usage.`,
-                  handled: true
-                };
-              }
-              // If it's not an option, treat it as the element ID for convenience
-              if (!elementId) {
-                elementId = arg;
-              }
-              break;
-          }
-        }
-
-        // Final check for element ID after parsing arguments
-        if (!elementId) {
-          const selectedElementId = context.project.appState?.selectedElementId;
-          if (selectedElementId) {
-            elementId = selectedElementId;
-          } else {
-            return {
-              success: false,
-              message: '❌ **Missing Element ID**\n\nPlease specify an element ID or select an element.\n\nUsage: `/set-text [--id element_id] [options...]`\n\nExample: `/set-text --id text-123 --font-size 32`',
-              handled: true
-            };
-          }
-        }
-      }
-
-      // Check if we have any updates to apply
-      if (Object.keys(updates).length === 0) {
-        return {
-          success: false,
-          message: '❌ **No Updates Specified**\n\nPlease specify at least one property to update.\n\nAvailable options: --text, --font-size, --color, --font-family, --font-weight, --text-align, --left, --top, --width, --opacity, --rotation',
-          handled: true
-        };
-      }
-
-      // Find the element across all pages
-      let foundElement: any = null;
-      let foundPage: any = null;
-      let elementIndex = -1;
-
-      const pages = context.project.composition.pages || [];
-      for (const page of pages) {
-        const index = page.elements.findIndex((el: any) => el.id === elementId);
-        if (index !== -1) {
-          foundElement = page.elements[index];
-          foundPage = page;
-          elementIndex = index;
-          break;
-        }
-      }
-
-      if (!foundElement) {
-        return {
-          success: false,
-          message: `❌ **Element Not Found**\n\nNo element with ID '${elementId}' was found in the composition.`,
-          handled: true
-        };
-      }
-
-      // Verify it's a text element
-      if (foundElement.type !== 'text') {
-        return {
-          success: false,
-          message: `❌ **Wrong Element Type**\n\nElement '${elementId}' is a ${foundElement.type} element, not a text element.\n\nUse:\n• /set-text for text elements\n• /set-image for image elements\n• /set-video for video elements`,
-          handled: true
-        };
-      }
-
-      // Apply updates to the element
-      Object.assign(foundElement, updates);
-
-      // Update the project
-      const updatedProject = {
-        ...context.project,
-        composition: {
-          ...context.project.composition,
-          pages: pages
-        }
-      };
-
-      context.updateProject(updatedProject);
-
-      // Create summary of changes
-      const changesList = Object.entries(updates).map(([key, value]) => {
-        switch (key) {
-          case 'text': return `Text: "${value}"`;
-          case 'fontSize': return `Font size: ${value}px`;
-          case 'color': return `Color: ${value}`;
-          case 'fontFamily': return `Font family: ${value}`;
-          case 'fontWeight': return `Font weight: ${value}`;
-          case 'textAlign': return `Text align: ${value}`;
-          case 'left': return `Left: ${value}px`;
-          case 'top': return `Top: ${value}px`;
-          case 'width': return `Width: ${value}px`;
-          case 'opacity': return `Opacity: ${value}`;
-          case 'rotation': return `Rotation: ${value}°`;
-          default: return `${key}: ${value}`;
-        }
-      });
-
-      return {
-        success: true,
-        message: `✅ **Text Element Updated**\n\nUpdated text element '${elementId}' on page "${foundPage.name}"\n\n• ${changesList.join('\n• ')}`,
-        handled: true
-      };
-
-    } catch (error) {
-      console.error('Failed to update text element:', error);
-      return {
-        success: false,
-        message: '❌ **Update Failed**\n\nFailed to update text element. Please try again.',
-        handled: true
-      };
-    }
-  }
-};
-
-/**
- * Set image element properties command
- * Supports image-specific options and common element properties
- */
-const setImageCommand: SlashCommand = {
-  name: 'set-image',
-  description: 'Modify properties of an image element',
-  usage: '/set-image [--id|-i element_id] [--src|-s url] [--left|-l x] [--top|-tp y] [--width|-w width] [--height|-h height] [--opacity|-o opacity] [--rotation|-r degrees]',
-  requiresConfirmation: false,
-  execute: async (context: SlashCommandContext): Promise<SlashCommandResult> => {
-    try {
-      if (!context.project || !context.project.composition) {
-        return {
-          success: false,
-          message: '❌ **No Project**\n\nNo project is currently loaded. Please create or load a project first.',
-          handled: true
-        };
-      }
-
-      const args = context.args || [];
-      let elementId: string | null = null;
-      const updates: any = {};
-
-      // If no arguments provided, try to use the selected element
-      if (args.length === 0) {
-        const selectedElementId = context.project.appState?.selectedElementId;
-        if (selectedElementId) {
-          elementId = selectedElementId;
-        } else {
-          return {
-            success: false,
-            message: '❌ **No Element Selected**\n\nNo element ID provided and no element is currently selected.\n\nOptions:\n• Select an image element in the editor, then use `/set-image`\n• Specify an element ID: `/set-image --id element_id`\n\nExamples:\n• `/set-image --src "https://example.com/new-image.jpg"`\n• `/set-image --id image-123 --width 300`',
-            handled: true
-          };
-        }
-      } else {
-        // Parse arguments
-        for (let i = 0; i < args.length; i++) {
-          const arg = args[i];
-          const nextArg = args[i + 1];
-
-          switch (arg) {
-            case '--id':
-            case '-i':
-              if (!nextArg) {
-                return {
-                  success: false,
-                  message: '❌ **Missing Value**\n\nOption `--id` requires a value.\n\nExample: `--id image-1234567890-abc123`',
-                  handled: true
-                };
-              }
-              elementId = nextArg;
-              i++; // Skip next arg
-              break;
-
-            case '--src':
-            case '-s':
-              if (!nextArg) {
-                return {
-                  success: false,
-                  message: '❌ **Missing Value**\n\nOption `--src` requires a value.\n\nExample: `--src "https://example.com/image.jpg"`',
-                  handled: true
-                };
-              }
-              updates.src = nextArg;
-              i++; // Skip next arg
-              break;
-
-            case '--left':
-            case '-l':
-              if (!nextArg) {
-                return {
-                  success: false,
-                  message: '❌ **Missing Value**\n\nOption `--left` requires a value.\n\nExample: `--left 150`',
-                  handled: true
-                };
-              }
-              const left = parseInt(nextArg, 10);
-              if (isNaN(left)) {
-                return {
-                  success: false,
-                  message: `❌ **Invalid Position**\n\nLeft position must be a number. Got '${nextArg}'`,
-                  handled: true
-                };
-              }
-              updates.left = left;
-              i++; // Skip next arg
-              break;
-
-            case '--top':
-            case '-tp':
-              if (!nextArg) {
-                return {
-                  success: false,
-                  message: '❌ **Missing Value**\n\nOption `--top` requires a value.\n\nExample: `--top 200`',
-                  handled: true
-                };
-              }
-              const top = parseInt(nextArg, 10);
-              if (isNaN(top)) {
-                return {
-                  success: false,
-                  message: `❌ **Invalid Position**\n\nTop position must be a number. Got '${nextArg}'`,
-                  handled: true
-                };
-              }
-              updates.top = top;
-              i++; // Skip next arg
-              break;
-
-            case '--width':
-            case '-w':
-              if (!nextArg) {
-                return {
-                  success: false,
-                  message: '❌ **Missing Value**\n\nOption `--width` requires a value.\n\nExample: `--width 300`',
-                  handled: true
-                };
-              }
-              const width = parseInt(nextArg, 10);
-              if (isNaN(width) || width <= 0) {
-                return {
-                  success: false,
-                  message: `❌ **Invalid Width**\n\nWidth must be a positive number. Got '${nextArg}'`,
-                  handled: true
-                };
-              }
-              updates.width = width;
-              i++; // Skip next arg
-              break;
-
-            case '--height':
-            case '-h':
-              if (!nextArg) {
-                return {
-                  success: false,
-                  message: '❌ **Missing Value**\n\nOption `--height` requires a value.\n\nExample: `--height 250`',
-                  handled: true
-                };
-              }
-              const height = parseInt(nextArg, 10);
-              if (isNaN(height) || height <= 0) {
-                return {
-                  success: false,
-                  message: `❌ **Invalid Height**\n\nHeight must be a positive number. Got '${nextArg}'`,
-                  handled: true
-                };
-              }
-              updates.height = height;
-              i++; // Skip next arg
-              break;
-
-            case '--opacity':
-            case '-o':
-              if (!nextArg) {
-                return {
-                  success: false,
-                  message: '❌ **Missing Value**\n\nOption `--opacity` requires a value.\n\nExample: `--opacity 0.8`',
-                  handled: true
-                };
-              }
-              const opacity = parseFloat(nextArg);
-              if (isNaN(opacity) || opacity < 0 || opacity > 1) {
-                return {
-                  success: false,
-                  message: `❌ **Invalid Opacity**\n\nOpacity must be between 0.0 and 1.0. Got '${nextArg}'`,
-                  handled: true
-                };
-              }
-              updates.opacity = opacity;
-              i++; // Skip next arg
-              break;
-
-            case '--rotation':
-            case '-r':
-              if (!nextArg) {
-                return {
-                  success: false,
-                  message: '❌ **Missing Value**\n\nOption `--rotation` requires a value.\n\nExample: `--rotation 45`',
-                  handled: true
-                };
-              }
-              const rotation = parseInt(nextArg, 10);
-              if (isNaN(rotation)) {
-                return {
-                  success: false,
-                  message: `❌ **Invalid Rotation**\n\nRotation must be a number (degrees). Got '${nextArg}'`,
-                  handled: true
-                };
-              }
-              updates.rotation = rotation;
-              i++; // Skip next arg
-              break;
-
-            default:
-              if (arg.startsWith('-')) {
-                return {
-                  success: false,
-                  message: `❌ **Unknown Option**\n\nUnknown option '${arg}'. Use /set-image without arguments to see usage.`,
-                  handled: true
-                };
-              }
-              // If it's not an option, treat it as the element ID for convenience
-              if (!elementId) {
-                elementId = arg;
-              }
-              break;
-          }
-        }
-
-        // Final check for element ID after parsing arguments
-        if (!elementId) {
-          const selectedElementId = context.project.appState?.selectedElementId;
-          if (selectedElementId) {
-            elementId = selectedElementId;
-          } else {
-            return {
-              success: false,
-              message: '❌ **Missing Element ID**\n\nPlease specify an element ID or select an element.\n\nUsage: `/set-image [--id element_id] [options...]`\n\nExample: `/set-image --id image-123 --width 300`',
-              handled: true
-            };
-          }
-        }
-      }
-
-      // Check if we have any updates to apply
-      if (Object.keys(updates).length === 0) {
-        return {
-          success: false,
-          message: '❌ **No Updates Specified**\n\nPlease specify at least one property to update.\n\nAvailable options: --src, --left, --top, --width, --height, --opacity, --rotation',
-          handled: true
-        };
-      }
-
-      // Find the element across all pages
-      let foundElement: any = null;
-      let foundPage: any = null;
-      let elementIndex = -1;
-
-      const pages = context.project.composition.pages || [];
-      for (const page of pages) {
-        const index = page.elements.findIndex((el: any) => el.id === elementId);
-        if (index !== -1) {
-          foundElement = page.elements[index];
-          foundPage = page;
-          elementIndex = index;
-          break;
-        }
-      }
-
-      if (!foundElement) {
-        return {
-          success: false,
-          message: `❌ **Element Not Found**\n\nNo element with ID '${elementId}' was found in the composition.`,
-          handled: true
-        };
-      }
-
-      // Verify it's an image element
-      if (foundElement.type !== 'image') {
-        return {
-          success: false,
-          message: `❌ **Wrong Element Type**\n\nElement '${elementId}' is a ${foundElement.type} element, not an image element.\n\nUse:\n• /set-text for text elements\n• /set-image for image elements\n• /set-video for video elements`,
-          handled: true
-        };
-      }
-
-      // Apply updates to the element
-      Object.assign(foundElement, updates);
-
-      // Update the project
-      const updatedProject = {
-        ...context.project,
-        composition: {
-          ...context.project.composition,
-          pages: pages
-        }
-      };
-
-      context.updateProject(updatedProject);
-
-      // Create summary of changes
-      const changesList = Object.entries(updates).map(([key, value]) => {
-        switch (key) {
-          case 'src': return `Source: ${value}`;
-          case 'left': return `Left: ${value}px`;
-          case 'top': return `Top: ${value}px`;
-          case 'width': return `Width: ${value}px`;
-          case 'height': return `Height: ${value}px`;
-          case 'opacity': return `Opacity: ${value}`;
-          case 'rotation': return `Rotation: ${value}°`;
-          default: return `${key}: ${value}`;
-        }
-      });
-
-      return {
-        success: true,
-        message: `✅ **Image Element Updated**\n\nUpdated image element '${elementId}' on page "${foundPage.name}"\n\n• ${changesList.join('\n• ')}`,
-        handled: true
-      };
-
-    } catch (error) {
-      console.error('Failed to update image element:', error);
-      return {
-        success: false,
-        message: '❌ **Update Failed**\n\nFailed to update image element. Please try again.',
-        handled: true
-      };
-    }
-  }
-};
-
-/**
- * Set video element properties command
- * Supports video-specific options and common element properties
- */
-const setVideoCommand: SlashCommand = {
-  name: 'set-video',
-  description: 'Modify properties of a video element',
-  usage: '/set-video [--id|-i element_id] [--src|-s url] [--left|-l x] [--top|-tp y] [--width|-w width] [--height|-h height] [--opacity|-o opacity] [--rotation|-r degrees] [--delay|-d milliseconds]',
-  requiresConfirmation: false,
-  execute: async (context: SlashCommandContext): Promise<SlashCommandResult> => {
-    try {
-      if (!context.project || !context.project.composition) {
-        return {
-          success: false,
-          message: '❌ **No Project**\n\nNo project is currently loaded. Please create or load a project first.',
-          handled: true
-        };
-      }
-
-      const args = context.args || [];
-      let elementId: string | null = null;
-      const updates: any = {};
-
-      // If no arguments provided, try to use the selected element
-      if (args.length === 0) {
-        const selectedElementId = context.project.appState?.selectedElementId;
-        if (selectedElementId) {
-          elementId = selectedElementId;
-        } else {
-          return {
-            success: false,
-            message: '❌ **No Element Selected**\n\nNo element ID provided and no element is currently selected.\n\nOptions:\n• Select a video element in the editor, then use `/set-video`\n• Specify an element ID: `/set-video --id element_id`\n\nExamples:\n• `/set-video --src "https://example.com/new-video.mp4"`\n• `/set-video --id video-123 --delay 2000`',
-            handled: true
-          };
-        }
-      } else {
-        // Parse arguments
-        for (let i = 0; i < args.length; i++) {
-          const arg = args[i];
-          const nextArg = args[i + 1];
-
-          switch (arg) {
-            case '--id':
-            case '-i':
-              if (!nextArg) {
-                return {
-                  success: false,
-                  message: '❌ **Missing Value**\n\nOption `--id` requires a value.\n\nExample: `--id video-1234567890-abc123`',
-                  handled: true
-                };
-              }
-              elementId = nextArg;
-              i++; // Skip next arg
-              break;
-
-            case '--src':
-            case '-s':
-              if (!nextArg) {
-                return {
-                  success: false,
-                  message: '❌ **Missing Value**\n\nOption `--src` requires a value.\n\nExample: `--src "https://example.com/video.mp4"`',
-                  handled: true
-                };
-              }
-              updates.src = nextArg;
-              i++; // Skip next arg
-              break;
-
-            case '--left':
-            case '-l':
-              if (!nextArg) {
-                return {
-                  success: false,
-                  message: '❌ **Missing Value**\n\nOption `--left` requires a value.\n\nExample: `--left 150`',
-                  handled: true
-                };
-              }
-              const left = parseInt(nextArg, 10);
-              if (isNaN(left)) {
-                return {
-                  success: false,
-                  message: `❌ **Invalid Position**\n\nLeft position must be a number. Got '${nextArg}'`,
-                  handled: true
-                };
-              }
-              updates.left = left;
-              i++; // Skip next arg
-              break;
-
-            case '--top':
-            case '-tp':
-              if (!nextArg) {
-                return {
-                  success: false,
-                  message: '❌ **Missing Value**\n\nOption `--top` requires a value.\n\nExample: `--top 200`',
-                  handled: true
-                };
-              }
-              const top = parseInt(nextArg, 10);
-              if (isNaN(top)) {
-                return {
-                  success: false,
-                  message: `❌ **Invalid Position**\n\nTop position must be a number. Got '${nextArg}'`,
-                  handled: true
-                };
-              }
-              updates.top = top;
-              i++; // Skip next arg
-              break;
-
-            case '--width':
-            case '-w':
-              if (!nextArg) {
-                return {
-                  success: false,
-                  message: '❌ **Missing Value**\n\nOption `--width` requires a value.\n\nExample: `--width 640`',
-                  handled: true
-                };
-              }
-              const width = parseInt(nextArg, 10);
-              if (isNaN(width) || width <= 0) {
-                return {
-                  success: false,
-                  message: `❌ **Invalid Width**\n\nWidth must be a positive number. Got '${nextArg}'`,
-                  handled: true
-                };
-              }
-              updates.width = width;
-              i++; // Skip next arg
-              break;
-
-            case '--height':
-            case '-h':
-              if (!nextArg) {
-                return {
-                  success: false,
-                  message: '❌ **Missing Value**\n\nOption `--height` requires a value.\n\nExample: `--height 480`',
-                  handled: true
-                };
-              }
-              const height = parseInt(nextArg, 10);
-              if (isNaN(height) || height <= 0) {
-                return {
-                  success: false,
-                  message: `❌ **Invalid Height**\n\nHeight must be a positive number. Got '${nextArg}'`,
-                  handled: true
-                };
-              }
-              updates.height = height;
-              i++; // Skip next arg
-              break;
-
-            case '--opacity':
-            case '-o':
-              if (!nextArg) {
-                return {
-                  success: false,
-                  message: '❌ **Missing Value**\n\nOption `--opacity` requires a value.\n\nExample: `--opacity 0.8`',
-                  handled: true
-                };
-              }
-              const opacity = parseFloat(nextArg);
-              if (isNaN(opacity) || opacity < 0 || opacity > 1) {
-                return {
-                  success: false,
-                  message: `❌ **Invalid Opacity**\n\nOpacity must be between 0.0 and 1.0. Got '${nextArg}'`,
-                  handled: true
-                };
-              }
-              updates.opacity = opacity;
-              i++; // Skip next arg
-              break;
-
-            case '--rotation':
-            case '-r':
-              if (!nextArg) {
-                return {
-                  success: false,
-                  message: '❌ **Missing Value**\n\nOption `--rotation` requires a value.\n\nExample: `--rotation 45`',
-                  handled: true
-                };
-              }
-              const rotation = parseInt(nextArg, 10);
-              if (isNaN(rotation)) {
-                return {
-                  success: false,
-                  message: `❌ **Invalid Rotation**\n\nRotation must be a number (degrees). Got '${nextArg}'`,
-                  handled: true
-                };
-              }
-              updates.rotation = rotation;
-              i++; // Skip next arg
-              break;
-
-            case '--delay':
-            case '-d':
-              if (!nextArg) {
-                return {
-                  success: false,
-                  message: '❌ **Missing Value**\n\nOption `--delay` requires a value.\n\nExample: `--delay 1000`',
-                  handled: true
-                };
-              }
-              const delay = parseInt(nextArg, 10);
-              if (isNaN(delay) || delay < 0) {
-                return {
-                  success: false,
-                  message: `❌ **Invalid Delay**\n\nDelay must be a non-negative number (milliseconds). Got '${nextArg}'`,
-                  handled: true
-                };
-              }
-              updates.delay = delay;
-              i++; // Skip next arg
-              break;
-
-            default:
-              if (arg.startsWith('-')) {
-                return {
-                  success: false,
-                  message: `❌ **Unknown Option**\n\nUnknown option '${arg}'. Use /set-video without arguments to see usage.`,
-                  handled: true
-                };
-              }
-              // If it's not an option, treat it as the element ID for convenience
-              if (!elementId) {
-                elementId = arg;
-              }
-              break;
-          }
-        }
-
-        // Final check for element ID after parsing arguments
-        if (!elementId) {
-          const selectedElementId = context.project.appState?.selectedElementId;
-          if (selectedElementId) {
-            elementId = selectedElementId;
-          } else {
-            return {
-              success: false,
-              message: '❌ **Missing Element ID**\n\nPlease specify an element ID or select an element.\n\nUsage: `/set-video [--id element_id] [options...]`\n\nExample: `/set-video --id video-123 --delay 2000`',
-              handled: true
-            };
-          }
-        }
-      }
-
-      // Check if we have any updates to apply
-      if (Object.keys(updates).length === 0) {
-        return {
-          success: false,
-          message: '❌ **No Updates Specified**\n\nPlease specify at least one property to update.\n\nAvailable options: --src, --left, --top, --width, --height, --opacity, --rotation, --delay',
-          handled: true
-        };
-      }
-
-      // Find the element across all pages
-      let foundElement: any = null;
-      let foundPage: any = null;
-      let elementIndex = -1;
-
-      const pages = context.project.composition.pages || [];
-      for (const page of pages) {
-        const index = page.elements.findIndex((el: any) => el.id === elementId);
-        if (index !== -1) {
-          foundElement = page.elements[index];
-          foundPage = page;
-          elementIndex = index;
-          break;
-        }
-      }
-
-      if (!foundElement) {
-        return {
-          success: false,
-          message: `❌ **Element Not Found**\n\nNo element with ID '${elementId}' was found in the composition.`,
-          handled: true
-        };
-      }
-
-      // Verify it's a video element
-      if (foundElement.type !== 'video') {
-        return {
-          success: false,
-          message: `❌ **Wrong Element Type**\n\nElement '${elementId}' is a ${foundElement.type} element, not a video element.\n\nUse:\n• /set-text for text elements\n• /set-image for image elements\n• /set-video for video elements`,
-          handled: true
-        };
-      }
-
-      // Apply updates to the element
-      Object.assign(foundElement, updates);
-
-      // Update the project
-      const updatedProject = {
-        ...context.project,
-        composition: {
-          ...context.project.composition,
-          pages: pages
-        }
-      };
-
-      context.updateProject(updatedProject);
-
-      // Create summary of changes
-      const changesList = Object.entries(updates).map(([key, value]) => {
-        switch (key) {
-          case 'src': return `Source: ${value}`;
-          case 'left': return `Left: ${value}px`;
-          case 'top': return `Top: ${value}px`;
-          case 'width': return `Width: ${value}px`;
-          case 'height': return `Height: ${value}px`;
-          case 'opacity': return `Opacity: ${value}`;
-          case 'rotation': return `Rotation: ${value}°`;
-          case 'delay': return `Delay: ${value}ms`;
-          default: return `${key}: ${value}`;
-        }
-      });
-
-      return {
-        success: true,
-        message: `✅ **Video Element Updated**\n\nUpdated video element '${elementId}' on page "${foundPage.name}"\n\n• ${changesList.join('\n• ')}`,
-        handled: true
-      };
-
-    } catch (error) {
-      console.error('Failed to update video element:', error);
-      return {
-        success: false,
-        message: '❌ **Update Failed**\n\nFailed to update video element. Please try again.',
-        handled: true
-      };
-    }
-  }
-};
-
-/**
- * Set composition properties command
- * Supports --title, --fps, --width, --height options
- */
-const setCompCommand: SlashCommand = {
-  name: 'set-comp',
-  description: 'Set composition properties including title, fps, width, and height',
-  usage: '/set-comp [--title|-t "title"] [--fps|-f fps] [--width|-w width] [--height|-h height]',
-  requiresConfirmation: false,
-  execute: async (context: SlashCommandContext): Promise<SlashCommandResult> => {
-    try {
-      if (!context.project || !context.project.composition) {
-        return {
-          success: false,
-          message: '❌ **No Project**\n\nNo project is currently loaded. Please create or load a project first.',
-          handled: true
-        };
-      }
-
-      const args = context.args || [];
-      
-      if (args.length === 0) {
-        return {
-          success: false,
-          message: '❌ **Missing Parameters**\n\nPlease specify at least one option to set.\n\nUsage: `/set-comp [--title|-t "title"] [--fps|-f fps] [--width|-w width] [--height|-h height]`\n\nExamples:\n• `/set-comp --title "My Video Project" --fps 60`\n• `/set-comp --width 3840 --height 2160`\n• `/set-comp -t "HD Video" -w 1920 -h 1080 -f 30`',
-          handled: true
-        };
-      }
-
-      const updates: any = {};
-      let hasUpdates = false;
-
-      // Parse arguments
-      for (let i = 0; i < args.length; i++) {
-        const arg = args[i];
-        const nextArg = args[i + 1];
-
-        switch (arg) {
-          case '--title':
-          case '-t':
-            if (!nextArg) {
-              return {
-                success: false,
-                message: '❌ **Missing Value**\n\nOption `--title` requires a value.\n\nExample: `--title "My Video Project"`',
-                handled: true
-              };
-            }
-            updates.title = nextArg;
-            hasUpdates = true;
-            i++; // Skip next arg
-            break;
-
-          case '--fps':
-          case '-f':
-            if (!nextArg) {
-              return {
-                success: false,
-                message: '❌ **Missing Value**\n\nOption `--fps` requires a value.\n\nExample: `--fps 60`',
-                handled: true
-              };
-            }
-            const fps = parseInt(nextArg, 10);
-            if (isNaN(fps) || fps <= 0 || fps > 120) {
-              return {
-                success: false,
-                message: `❌ **Invalid FPS**\n\nFPS must be a positive number between 1 and 120. Got '${nextArg}'`,
-                handled: true
-              };
-            }
-            updates.fps = fps;
-            hasUpdates = true;
-            i++; // Skip next arg
-            break;
-
-          case '--width':
-          case '-w':
-            if (!nextArg) {
-              return {
-                success: false,
-                message: '❌ **Missing Value**\n\nOption `--width` requires a value.\n\nExample: `--width 1920`',
-                handled: true
-              };
-            }
-            const width = parseInt(nextArg, 10);
-            if (isNaN(width) || width <= 0 || width > 7680) {
-              return {
-                success: false,
-                message: `❌ **Invalid Width**\n\nWidth must be a positive number between 1 and 7680. Got '${nextArg}'`,
-                handled: true
-              };
-            }
-            updates.width = width;
-            hasUpdates = true;
-            i++; // Skip next arg
-            break;
-
-          case '--height':
-          case '-h':
-            if (!nextArg) {
-              return {
-                success: false,
-                message: '❌ **Missing Value**\n\nOption `--height` requires a value.\n\nExample: `--height 1080`',
-                handled: true
-              };
-            }
-            const height = parseInt(nextArg, 10);
-            if (isNaN(height) || height <= 0 || height > 4320) {
-              return {
-                success: false,
-                message: `❌ **Invalid Height**\n\nHeight must be a positive number between 1 and 4320. Got '${nextArg}'`,
-                handled: true
-              };
-            }
-            updates.height = height;
-            hasUpdates = true;
-            i++; // Skip next arg
-            break;
-
-          default:
-            if (arg.startsWith('-')) {
-              return {
-                success: false,
-                message: `❌ **Unknown Option**\n\nUnknown option '${arg}'. Available options: --title, --fps, --width, --height`,
-                handled: true
-              };
-            }
-            break;
-        }
-      }
-
-      if (!hasUpdates) {
-        return {
-          success: false,
-          message: '❌ **No Updates Specified**\n\nPlease specify at least one property to update.\n\nAvailable options: --title, --fps, --width, --height',
-          handled: true
-        };
-      }
-
-      // Prepare updated project
-      const updatedProject = { ...context.project };
-      
-      // Update project title if specified
-      if (updates.title !== undefined) {
-        updatedProject.name = updates.title;
-      }
-
-      // Update composition properties
-      const composition = { ...updatedProject.composition };
-      if (updates.fps !== undefined) {
-        composition.fps = updates.fps;
-      }
-      if (updates.width !== undefined) {
-        composition.width = updates.width;
-      }
-      if (updates.height !== undefined) {
-        composition.height = updates.height;
-      }
-      
-      updatedProject.composition = composition;
-
-      // Update the project
-      context.updateProject(updatedProject);
-
-      // Create summary of changes
-      const changesList: string[] = [];
-      if (updates.title !== undefined) {
-        changesList.push(`Title: "${context.project.name || 'Untitled'}" → "${updates.title}"`);
-      }
-      if (updates.fps !== undefined) {
-        changesList.push(`FPS: ${context.project.composition.fps || 30} → ${updates.fps}`);
-      }
-      if (updates.width !== undefined) {
-        changesList.push(`Width: ${context.project.composition.width || 1920}px → ${updates.width}px`);
-      }
-      if (updates.height !== undefined) {
-        changesList.push(`Height: ${context.project.composition.height || 1080}px → ${updates.height}px`);
-      }
-
-      return {
-        success: true,
-        message: `✅ **Composition Updated**\n\nComposition properties have been updated:\n\n• ${changesList.join('\n• ')}`,
-        handled: true
-      };
-
-    } catch (error) {
-      console.error('Failed to update composition:', error);
-      return {
-        success: false,
-        message: '❌ **Update Failed**\n\nFailed to update composition properties. Please try again.',
-        handled: true
-      };
-    }
-  }
-};
-
-/**
- * List composition command - shows composition overview without page details
- */
-const lsCompCommand: SlashCommand = {
-  name: 'ls-comp',
-  description: 'List composition overview with basic page information (IDs only)',
-  usage: '/ls-comp',
-  requiresConfirmation: false,
-  execute: async (context: SlashCommandContext): Promise<SlashCommandResult> => {
-    try {
-      if (!context.project || !context.project.composition) {
-        return {
-          success: false,
-          message: '❌ **No Project**\n\nNo project is currently loaded. Please create or load a project first.',
-          handled: true
-        };
-      }
-
-      const composition = context.project.composition;
-      const pages = composition.pages || [];
-
-      // Build composition overview as JSON
-      const compositionData = {
-        project: {
-          name: context.project.name || 'Untitled Project',
-          id: context.project.id
-        },
-        composition: {
-          width: composition.width || 1920,
-          height: composition.height || 1080,
-          fps: composition.fps || 30,
-          totalPages: pages.length
-        },
-        pages: pages.map((page: any, index: number) => ({
-          index: index + 1,
-          id: page.id,
-          name: page.name || 'Untitled Page',
-          duration: page.duration || null,
-          durationSeconds: page.duration ? (page.duration / 1000) : null,
-          elementCount: page.elements ? page.elements.length : 0
-        }))
-      };
-
-      const message = `\`\`\`json\n${JSON.stringify(compositionData, null, 2)}\n\`\`\``;
-
-      return {
-        success: true,
-        message,
-        handled: true
-      };
-
-    } catch (error) {
-      console.error('Failed to list composition:', error);
-      return {
-        success: false,
-        message: '❌ **List Failed**\n\nFailed to list composition information. Please try again.',
-        handled: true
-      };
-    }
-  }
-};
-
-/**
- * List page command - shows detailed information for a specific page
- */
-const lsPageCommand: SlashCommand = {
-  name: 'ls-page',
-  description: 'List detailed information for a specific page or the currently selected page',
-  usage: '/ls-page [--id|-i page_id]',
-  requiresConfirmation: false,
-  execute: async (context: SlashCommandContext): Promise<SlashCommandResult> => {
-    try {
-      if (!context.project || !context.project.composition) {
-        return {
-          success: false,
-          message: '❌ **No Project**\n\nNo project is currently loaded. Please create or load a project first.',
-          handled: true
-        };
-      }
-
-      const args = context.args || [];
-      const composition = context.project.composition;
-      const pages = composition.pages || [];
-
-      if (pages.length === 0) {
-        return {
-          success: false,
-          message: '❌ **No Pages**\n\nThe composition has no pages. Use `/new-page` to add pages.',
-          handled: true
-        };
-      }
-
-      let targetPageId: string | null = null;
-      
-      // Parse arguments for page ID
-      for (let i = 0; i < args.length; i++) {
-        const arg = args[i];
-        if ((arg === '--id' || arg === '-i') && i + 1 < args.length) {
-          targetPageId = args[i + 1];
-          break;
-        }
-      }
-
-      // If no ID provided, use selected page
-      if (!targetPageId) {
-        targetPageId = context.project.appState?.selectedPageId;
-        if (!targetPageId) {
-          return {
-            success: false,
-            message: '❌ **No Page Specified**\n\nNo page ID provided and no page is currently selected.\n\nOptions:\n• Select a page in the editor, then use `/ls-page`\n• Specify a page ID: `/ls-page --id page_id`',
-            handled: true
-          };
-        }
-      }
-
-      // Find the target page
-      const targetPage = pages.find((page: any) => page.id === targetPageId);
-      if (!targetPage) {
-        return {
-          success: false,
-          message: `❌ **Page Not Found**\n\nNo page with ID "${targetPageId}" was found in the composition.\n\nAvailable pages: ${pages.map((p: any) => p.id).join(', ')}`,
-          handled: true
-        };
-      }
-
-      // Return raw page data model
-      const message = `\`\`\`json\n${JSON.stringify(targetPage, null, 2)}\n\`\`\``;
-
-      return {
-        success: true,
-        message,
-        handled: true
-      };
-
-    } catch (error) {
-      console.error('Failed to list page:', error);
-      return {
-        success: false,
-        message: '❌ **List Failed**\n\nFailed to list page information. Please try again.',
-        handled: true
-      };
-    }
-  }
-};
-
-/**
- * New chat command - clears chat history with optional --yes flag
- * Supports --yes/-y for direct clearing without confirmation
- */
-const newChatCommand: SlashCommand = {
-  name: 'new-chat',
-  description: 'Clear chat history and start fresh. Supports --yes/-y for direct clearing',
-  usage: '/new-chat [--yes|-y]',
-  requiresConfirmation: false, // We handle confirmation ourselves based on --yes flag
-  execute: async (context: SlashCommandContext): Promise<SlashCommandResult> => {
-    try {
-      let autoConfirm = false;
-      
-      // Parse command arguments
-      const args = context.args || [];
-      
-      for (const arg of args) {
-        // Handle auto-confirm options
-        if (arg === '--yes' || arg === '-y') {
-          autoConfirm = true;
-        }
-        // Handle unknown options
-        else if (arg.startsWith('-')) {
-          return {
-            success: false,
-            message: `❌ **Unknown Option**\n\nUnknown option '${arg}'. Usage: /new-chat [--yes]`,
-            handled: true
-          };
-        }
-      }
-      
-      // If --yes flag was provided, clear immediately
-      if (autoConfirm) {
-        if (context.setChatMessages) {
-          context.setChatMessages([
-            {
-              id: 1,
-              role: 'assistant',
-              content: 'Chat history cleared! How can I help you with your video project?',
-              timestamp: new Date().toISOString()
-            }
-          ]);
-          
-          return {
-            success: true,
-            message: '🗑️ **Chat History Cleared**\n\nChat history has been cleared successfully. Ready for a fresh start!',
-            handled: true
-          };
-        } else {
-          return {
-            success: false,
-            message: '❌ **Clear Failed**\n\nChat clearing functionality is not available in this context.',
-            handled: true
-          };
-        }
-      }
-      
-      // If no --yes flag, ask for confirmation
-      return {
-        success: false,
-        message: '🤔 **Confirm Chat Clear**\n\nThis will clear all chat history and start fresh. Use `/new-chat --yes` to confirm.\n\n💡 *Tip: You can use `/new-chat -y` as a shortcut.*',
-        handled: true
-      };
-      
-    } catch (error) {
-      console.error('Failed to handle new-chat command:', error);
-      return {
-        success: false,
-        message: '❌ **Command Failed**\n\nFailed to process new-chat command. Please try again.',
-        handled: true
-      };
-    }
-  }
-};
-
-/**
- * Registry of available slash commands
- */
-const commandRegistry: Map<string, SlashCommand> = new Map([
-  ['reset', resetCommand],
-  ['import', importCommand],
-  ['export', exportCommand],
-  ['share', shareCommand],
-  ['new-page', newPageCommand],
-  ['del-page', delPageCommand],
-  ['zoom-tl', zoomTimelineCommand],
-  ['set-page', setPageCommand],
-  ['set-comp', setCompCommand],
-  ['ls-comp', lsCompCommand],
-  ['ls-page', lsPageCommand],
-  ['new-text', newTextCommand],
-  ['new-image', newImageCommand],
-  ['new-video', newVideoCommand],
-  ['new-audio', newAudioCommand],
-  ['new-chat', newChatCommand],
-  ['del-elem', delElementCommand],
-  ['set-text', setTextCommand],
-  ['set-image', setImageCommand],
-  ['set-video', setVideoCommand],
-  ['set-audio', setAudioCommand],
-  ['del-audio', delAudioCommand]
-]);
-
-/**
- * Parse command arguments with support for quoted strings
- * Handles double quotes to allow multi-word arguments
- */
-function parseCommandArguments(argString: string): string[] {
-  const args: string[] = [];
-  let current = '';
-  let inQuotes = false;
-  let i = 0;
-  
-  while (i < argString.length) {
-    const char = argString[i];
-    
-    if (char === '"' && (i === 0 || argString[i - 1] !== '\\')) {
-      // Toggle quote state for unescaped quotes
-      inQuotes = !inQuotes;
-    } else if (char === ' ' && !inQuotes) {
-      // Space outside quotes - end current argument
-      if (current.trim()) {
-        args.push(current.trim());
-        current = '';
-      }
-    } else if (char === '\\' && i + 1 < argString.length && argString[i + 1] === '"') {
-      // Escaped quote - add the quote to current argument
-      current += '"';
-      i++; // Skip the next character (the escaped quote)
-    } else {
-      // Regular character - add to current argument
-      current += char;
-    }
-    
-    i++;
-  }
-  
-  // Add final argument if exists
-  if (current.trim()) {
-    args.push(current.trim());
-  }
-  
-  return args;
-}
-
-/**
- * Parse a message to check if it's a slash command
- */
-export function parseSlashCommand(message: string): { isCommand: boolean; commandName?: string; args?: string[] } {
-  const trimmed = message.trim();
-  
-  if (!trimmed.startsWith('/')) {
-    return { isCommand: false };
-  }
-  
-  const commandPart = trimmed.slice(1);
-  const spaceIndex = commandPart.search(/\s/);
-  
-  if (spaceIndex === -1) {
-    // No arguments - just command name
-    return {
-      isCommand: true,
-      commandName: commandPart.toLowerCase(),
-      args: []
-    };
-  }
-  
-  const commandName = commandPart.slice(0, spaceIndex).toLowerCase();
-  const argString = commandPart.slice(spaceIndex + 1);
-  const args = parseCommandArguments(argString);
-  
-  return {
-    isCommand: true,
-    commandName,
-    args
-  };
-}
-
-/**
- * Execute a slash command with the given context
- */
-export async function executeSlashCommand(
-  commandName: string, 
-  args: string[], 
-  context: SlashCommandContext
-): Promise<SlashCommandResult> {
-  const command = commandRegistry.get(commandName.toLowerCase());
-  
-  if (!command) {
-    return {
-      success: false,
-      message: `❌ **Unknown Command**\n\nCommand \`/${commandName}\` not found. Available commands:\n\n${getAvailableCommandsHelp()}`,
-      handled: true
-    };
-  }
-  
-  // Handle confirmation if required
-  if (command.requiresConfirmation) {
-    const confirmMessage = command.confirmationMessage || `Are you sure you want to execute /${commandName}?`;
-    if (!window.confirm(confirmMessage)) {
-      return {
-        success: false,
-        message: `⏸️ **Command Cancelled**\n\nThe \`/${commandName}\` command was cancelled.`,
-        handled: true
-      };
-    }
-  }
-  
-  // Add args to context for command execution
-  const contextWithArgs = { ...context, args };
-  
-  return await command.execute(contextWithArgs);
-}
-
-/**
- * Get help text for all available commands
- */
-export function getAvailableCommandsHelp(): string {
-  const commands = Array.from(commandRegistry.values());
-  
-  return commands.map(cmd => 
-    `• \`${cmd.usage}\` - ${cmd.description}`
-  ).join('\n');
-}
-
-/**
- * Get list of available command names for autocomplete
- */
-export function getAvailableCommands(): string[] {
-  return Array.from(commandRegistry.keys());
-}
-
-/**
- * Get command details for autocomplete
- */
-export function getAvailableCommandDetails(): Array<{ name: string; description: string; usage: string }> {
-  return Array.from(commandRegistry.values()).map(cmd => ({
-    name: cmd.name,
-    description: cmd.description,
-    usage: cmd.usage
-  }));
-}
-
-/**
- * Fuzzy match slash commands based on user input
- */
-export function matchSlashCommands(input: string): Array<{ name: string; description: string; usage: string; score: number }> {
-  if (!input.startsWith('/')) {
-    return [];
-  }
-  
-  const query = input.slice(1).toLowerCase(); // Remove '/' and convert to lowercase
-  
-  if (query === '') {
-    // Return all commands if no query
-    return getAvailableCommandDetails().map(cmd => ({ ...cmd, score: 1 }));
-  }
-  
-  const results = getAvailableCommandDetails()
-    .map(cmd => {
-      const name = cmd.name.toLowerCase();
-      let score = 0;
-      
-      // Exact match gets highest score
-      if (name === query) {
-        score = 100;
-      }
-      // Starts with query gets high score
-      else if (name.startsWith(query)) {
-        score = 90 - (name.length - query.length); // Prefer shorter matches
-      }
-      // Contains query gets medium score
-      else if (name.includes(query)) {
-        score = 70 - name.indexOf(query); // Prefer earlier matches
-      }
-      // Fuzzy matching - check if all characters of query exist in order
-      else {
-        let queryIndex = 0;
-        for (let i = 0; i < name.length && queryIndex < query.length; i++) {
-          if (name[i] === query[queryIndex]) {
-            queryIndex++;
-          }
-        }
-        if (queryIndex === query.length) {
-          score = 50 - (name.length - query.length); // Prefer shorter matches
-        }
-      }
-      
-      return { ...cmd, score };
-    })
-    .filter(cmd => cmd.score > 0)
-    .sort((a, b) => b.score - a.score);
-  
-  return results;
-}
-
-/**
- * Register a new slash command
- */
-export function registerSlashCommand(command: SlashCommand): void {
-  commandRegistry.set(command.name.toLowerCase(), command);
-}
-
-/**
- * Unregister a slash command
- */
-export function unregisterSlashCommand(commandName: string): boolean {
-  return commandRegistry.delete(commandName.toLowerCase());
-}
-
-/**
- * Check if a command exists
- */
-export function hasSlashCommand(commandName: string): boolean {
-  return commandRegistry.has(commandName.toLowerCase());
-}
-=======
 // Re-export everything from the commands directory
-export * from './commands';
->>>>>>> 7db1262a
+export * from './commands';